/*
 * Copyright 2017-2020 original authors
 *
 * Licensed under the Apache License, Version 2.0 (the "License");
 * you may not use this file except in compliance with the License.
 * You may obtain a copy of the License at
 *
 * http://www.apache.org/licenses/LICENSE-2.0
 *
 * Unless required by applicable law or agreed to in writing, software
 * distributed under the License is distributed on an "AS IS" BASIS,
 * WITHOUT WARRANTIES OR CONDITIONS OF ANY KIND, either express or implied.
 * See the License for the specific language governing permissions and
 * limitations under the License.
 */
package io.micronaut.http.server.util;

import io.micronaut.core.annotation.Experimental;
import io.micronaut.http.HttpRequest;
import io.micronaut.http.server.HttpServerConfiguration;

<<<<<<< HEAD
import edu.umd.cs.findbugs.annotations.NonNull;
=======
import javax.annotation.Nonnull;
import javax.annotation.Nullable;
>>>>>>> d4e58839
import javax.inject.Singleton;
import java.net.InetSocketAddress;
import java.util.List;

/**
 * Default implementation of {@link HttpClientAddressResolver}.
 *
 * @author James Kleeh
 * @since 1.2.0
 */
@Singleton
@Experimental
public class DefaultHttpClientAddressResolver implements HttpClientAddressResolver {

    private final HttpServerConfiguration serverConfiguration;

    /**
     * @param serverConfiguration The server configuration
     */
    public DefaultHttpClientAddressResolver(HttpServerConfiguration serverConfiguration) {
        this.serverConfiguration = serverConfiguration;
    }

    @Override
<<<<<<< HEAD
    public String resolve(@NonNull HttpRequest request) {
=======
    @Nullable
    public String resolve(@Nonnull HttpRequest request) {
>>>>>>> d4e58839
        String configuredHeader = serverConfiguration.getClientAddressHeader();
        if (configuredHeader != null) {
            return request.getHeaders().get(configuredHeader);
        }

        ProxyHeaderParser proxyHeaderParser = new ProxyHeaderParser(request);
        List<String> addresses = proxyHeaderParser.getFor();
        if (addresses.isEmpty()) {
            InetSocketAddress address = request.getRemoteAddress();
            if (address != null) {
                return address.getHostString();
            } else {
                return null;
            }
        } else {
            return addresses.get(0);
        }
    }

}<|MERGE_RESOLUTION|>--- conflicted
+++ resolved
@@ -15,16 +15,12 @@
  */
 package io.micronaut.http.server.util;
 
+import edu.umd.cs.findbugs.annotations.Nullable;
 import io.micronaut.core.annotation.Experimental;
 import io.micronaut.http.HttpRequest;
 import io.micronaut.http.server.HttpServerConfiguration;
 
-<<<<<<< HEAD
 import edu.umd.cs.findbugs.annotations.NonNull;
-=======
-import javax.annotation.Nonnull;
-import javax.annotation.Nullable;
->>>>>>> d4e58839
 import javax.inject.Singleton;
 import java.net.InetSocketAddress;
 import java.util.List;
@@ -49,12 +45,8 @@
     }
 
     @Override
-<<<<<<< HEAD
+    @Nullable
     public String resolve(@NonNull HttpRequest request) {
-=======
-    @Nullable
-    public String resolve(@Nonnull HttpRequest request) {
->>>>>>> d4e58839
         String configuredHeader = serverConfiguration.getClientAddressHeader();
         if (configuredHeader != null) {
             return request.getHeaders().get(configuredHeader);
