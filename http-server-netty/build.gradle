--- conflicted
+++ resolved
@@ -14,14 +14,10 @@
     testImplementation project(":inject")
     testImplementation project(":inject-java-test")
     testImplementation project(":http-client")
-<<<<<<< HEAD
 
-    testImplementation group: 'org.powermock', name: 'powermock-module-junit4', version: '2.0.5'
-    testImplementation group: 'org.powermock', name: 'powermock-api-mockito2', version: '2.0.5'
-=======
     testImplementation group: 'org.powermock', name: 'powermock-module-junit4', version: '2.0.7'
     testImplementation group: 'org.powermock', name: 'powermock-api-mockito2', version: '2.0.7'
->>>>>>> 642a7d0f
+
     testImplementation dependencyModuleVersion("micronaut.test", "micronaut-test-spock"), {
         exclude module:'micronaut-runtime'
         exclude module:'micronaut-inject'
