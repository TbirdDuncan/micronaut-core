--- conflicted
+++ resolved
@@ -2064,7 +2064,6 @@
         beanIntrospection.getBeanProperties().size() == 3
     }
 
-<<<<<<< HEAD
     void "test introspection on abstract class with extra and custom getter"() {
         BeanIntrospection beanIntrospection = buildBeanIntrospection("test.Test", """
 package test
@@ -2088,7 +2087,7 @@
         beanIntrospection != null
         beanIntrospection.getBeanProperties().size() == 3
     }
-=======
+
     @Issue("https://github.com/micronaut-projects/micronaut-core/issues/6756")
     def "covariant property is not read only"() {
         when:
@@ -2127,5 +2126,4 @@
         property.isReadWrite()
     }
 
->>>>>>> 4626884e
 }