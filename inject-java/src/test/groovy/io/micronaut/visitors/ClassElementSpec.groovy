/*
 * Copyright 2017-2019 original authors
 *
 * Licensed under the Apache License, Version 2.0 (the "License");
 * you may not use this file except in compliance with the License.
 * You may obtain a copy of the License at
 *
 * http://www.apache.org/licenses/LICENSE-2.0
 *
 * Unless required by applicable law or agreed to in writing, software
 * distributed under the License is distributed on an "AS IS" BASIS,
 * WITHOUT WARRANTIES OR CONDITIONS OF ANY KIND, either express or implied.
 * See the License for the specific language governing permissions and
 * limitations under the License.
 */
package io.micronaut.visitors

import io.micronaut.annotation.processing.test.AbstractTypeElementSpec
import io.micronaut.annotation.processing.visitor.JavaClassElement
import io.micronaut.context.annotation.Replaces
import io.micronaut.context.exceptions.BeanContextException
import io.micronaut.core.annotation.AnnotationUtil
import io.micronaut.core.annotation.Introspected
import io.micronaut.inject.ast.ClassElement
import io.micronaut.inject.ast.ConstructorElement
import io.micronaut.inject.ast.Element
import io.micronaut.inject.ast.ElementModifier
import io.micronaut.inject.ast.ElementQuery
import io.micronaut.inject.ast.EnumElement
import io.micronaut.inject.ast.FieldElement
import io.micronaut.inject.ast.GenericPlaceholderElement
import io.micronaut.inject.ast.MemberElement
import io.micronaut.inject.ast.MethodElement
import io.micronaut.inject.ast.PackageElement
import io.micronaut.inject.ast.PrimitiveElement
import io.micronaut.inject.ast.PropertyElement
import io.micronaut.inject.ast.WildcardElement
import jakarta.validation.Valid
import jakarta.validation.constraints.NotNull
import jakarta.validation.constraints.Null
import spock.lang.IgnoreIf
import spock.lang.Issue
import spock.lang.Requires
import spock.lang.Unroll
import spock.util.environment.Jvm

import java.sql.SQLException
import java.util.function.Supplier

class ClassElementSpec extends AbstractTypeElementSpec {

    void "test class element generics"() {
        given:
        ClassElement classElement = buildClassElement('''
package ast.test;

import java.util.*;

final class Test extends Parent<String> implements One<String> {
    Test(String constructorProp) {
        super(constructorProp);
    }
}

abstract class Parent<T extends CharSequence> extends java.util.AbstractCollection<T> {
    private final T parentConstructorProp;
    private T conventionProp;

    Parent(T parentConstructorProp) {
        this.parentConstructorProp = parentConstructorProp;
    }

    public void setConventionProp(T conventionProp) {
        this.conventionProp = conventionProp;
    }
    public T getConventionProp() {
        return conventionProp;
    }
    public T getParentConstructorProp() {
        return parentConstructorProp;
    }

    @Override public int size() {
        return 0;
    }

    @Override public Iterator<T> iterator() {
        return null;
    }

    public T publicFunc(T name) {
        return name;
    }

    public T parentFunc(T name) {
        return name;
    }

}

interface One<E> {}
''')
        List<PropertyElement> propertyElements = classElement.getBeanProperties()
        List<MethodElement> methodElements = classElement.getEnclosedElements(ElementQuery.ALL_METHODS)
        Map<String, MethodElement> methodMap = methodElements.collectEntries {
            [it.name, it]
        }
        Map<String, PropertyElement> propMap = propertyElements.collectEntries {
            [it.name, it]
        }

        expect:
        methodMap['add'].parameters[0].genericType.simpleName == 'String'
        methodMap['add'].parameters[0].type.simpleName == 'Object'
        methodMap['iterator'].returnType.firstTypeArgument.get().simpleName == 'CharSequence' // why?
        methodMap['iterator'].genericReturnType.firstTypeArgument.get().simpleName == 'String'
        methodMap['stream'].returnType.firstTypeArgument.get().simpleName == 'Object'
        methodMap['stream'].genericReturnType.firstTypeArgument.get().simpleName == 'String'
        propMap['conventionProp'].type.simpleName == 'String'
        propMap['conventionProp'].genericType.simpleName == 'String'
        propMap['conventionProp'].genericType.simpleName == 'String'
        propMap['conventionProp'].readMethod.get().returnType.simpleName == 'CharSequence'
        propMap['conventionProp'].readMethod.get().genericReturnType.simpleName == 'String'
        propMap['conventionProp'].writeMethod.get().parameters[0].type.simpleName == 'CharSequence'
        propMap['conventionProp'].writeMethod.get().parameters[0].genericType.simpleName == 'String'
        propMap['parentConstructorProp'].type.simpleName == 'String'
        propMap['parentConstructorProp'].genericType.simpleName == 'String'
        methodMap['parentFunc'].returnType.simpleName == 'CharSequence'
        methodMap['parentFunc'].genericReturnType.simpleName == 'String'
        methodMap['parentFunc'].parameters[0].type.simpleName == 'CharSequence'
        methodMap['parentFunc'].parameters[0].genericType.simpleName == 'String'
    }

    void "test class element generics - records"() {
        given:
        ClassElement classElement = buildClassElement('''
package ast.test;

import org.jetbrains.annotations.NotNull;import java.util.*;

record Test(String constructorProp) implements Parent<String>, One<String> {
    @Override public String publicFunc(String name) {
        return null;
    }
    @Override public int size() {
    return 0;
    }
    @Override public boolean isEmpty() {
        return false;
    }
    @Override public boolean contains(Object o) {
        return false;
    }
    @NotNull @Override public Iterator<String> iterator() {
        return null;
    }
    @NotNull@Override public Object[] toArray() {
        return new Object[0];
    }
    @NotNull@Override public<T> T[] toArray(@NotNull T[] a) {
        return null;
    }
    @Override public boolean add(String s) {
        return false;
    }
    @Override public boolean remove(Object o) {
        return false;
    }
    @Override public boolean containsAll(@NotNull Collection<?> c) {
        return false;
    }
    @Override public boolean addAll(@NotNull Collection<? extends String> c) {
        return false;
    }
    @Override public boolean addAll(int index,@NotNull Collection<? extends String> c) {
        return false;
    }
    @Override public boolean removeAll(@NotNull Collection<?> c) {
        return false;
    }
    @Override public boolean retainAll(@NotNull Collection<?> c) {
        return false;
    }
    @Override public void clear() {

    }
    @Override public void add(int index, String element) {


    }@Override public String remove(int index) {
        return null;
    }
    @Override public int indexOf(Object o) {
        return 0;
    }
    @Override public int lastIndexOf(Object o) {
        return 0;
    }
    @NotNull @Override public ListIterator<String> listIterator() {
        return null;
    }
    @NotNull @Override public ListIterator<String> listIterator(int index) {
        return null;
    }
    @NotNull @Override public List<String> subList(int fromIndex, int toIndex) {
        return null;
    }
}

interface Parent<T extends CharSequence> extends java.util.List<T> {

    public T constructorProp();

    public T publicFunc(T name);

    default T parentFunc(T name) {
        return name;
    }

    @Override default T get(int index) {
        return null;
    }
    @Override default T set(int index, T element) {
        return null;
    }
}

interface One<E> {}
''')
        List<PropertyElement> propertyElements = classElement.getBeanProperties()
        List<MethodElement> methodElements = classElement.getEnclosedElements(ElementQuery.ALL_METHODS)
        Map<String, MethodElement> methodMap = methodElements.collectEntries {
            [it.name, it]
        }
        Map<String, PropertyElement> propMap = propertyElements.collectEntries {
            [it.name, it]
        }

        expect:
        methodMap['add'].parameters[1].genericType.simpleName == 'String'
        methodMap['add'].parameters[1].type.simpleName == 'String'
        methodMap['iterator'].returnType.firstTypeArgument.get().simpleName == 'String'
        methodMap['iterator'].genericReturnType.firstTypeArgument.get().simpleName == 'String'
        methodMap['stream'].returnType.firstTypeArgument.get().simpleName == 'Object'
        methodMap['stream'].genericReturnType.firstTypeArgument.get().simpleName == 'String'
        propMap['constructorProp'].readMethod.get().returnType.simpleName == 'String'
        propMap['constructorProp'].readMethod.get().genericReturnType.simpleName == 'String'
        propMap['constructorProp'].type.simpleName == 'String'
        propMap['constructorProp'].genericType.simpleName == 'String'
        methodMap['parentFunc'].returnType.simpleName == 'CharSequence'
        methodMap['parentFunc'].genericReturnType.simpleName == 'String'
        methodMap['parentFunc'].parameters[0].type.simpleName == 'CharSequence'
        methodMap['parentFunc'].parameters[0].genericType.simpleName == 'String'
    }

    void "test equals with primitive"() {
        given:
        def element = buildClassElement("""
package test;

class Test {
    boolean test1;
}
""")

        expect:
        element != PrimitiveElement.BOOLEAN
        element != PrimitiveElement.VOID
        element != PrimitiveElement.BOOLEAN.withArrayDimensions(4)
        PrimitiveElement.VOID != element
        PrimitiveElement.INT != element
        PrimitiveElement.INT.withArrayDimensions(2) != element
        element.getFields().get(0).getType() == PrimitiveElement.BOOLEAN
        PrimitiveElement.BOOLEAN == element.getFields().get(0).getType()
    }

    void "test resolve receiver type on method"() {
        given:
        def element = buildClassElement("""
package receivertypetest;

import java.lang.annotation.ElementType;
import java.lang.annotation.Retention;
import java.lang.annotation.RetentionPolicy;
import java.lang.annotation.Target;

class Test {
    Test() {}

    void instance(@SomeAnn Test this) {}
    static void staticMethod() {}

    class Inner {
        Inner(@SomeAnn Test Test.this) {}
    }
}

@Retention(RetentionPolicy.RUNTIME)
@Target(ElementType.TYPE_USE)
@interface SomeAnn {

}
""")

        ConstructorElement constructorElement =
                element.getEnclosedElement(ElementQuery.of(ConstructorElement)).get()
        MethodElement instanceMethod = element
                .getEnclosedElement(ElementQuery.ALL_METHODS.named(n -> n == 'instance')).get()
        MethodElement staticMethod = element
                .getEnclosedElement(ElementQuery.ALL_METHODS.named(n -> n == 'staticMethod')).get()
        ClassElement innerClass = element.getEnclosedElement(ElementQuery.ALL_INNER_CLASSES).get()
        MethodElement innerConstructor = innerClass.getEnclosedElement(ElementQuery.of(ConstructorElement)).get()

        expect:
        innerConstructor.receiverType.isPresent()
        innerConstructor.receiverType.get().hasAnnotation('receivertypetest.SomeAnn')
        !constructorElement.receiverType.isPresent()
        instanceMethod.receiverType.isPresent()
        instanceMethod.receiverType.get().hasAnnotation('receivertypetest.SomeAnn')
        !staticMethod.receiverType.isPresent()
    }

    @Unroll
    void "test throws declarations on method with generics"() {
        given:
        def element = buildClassElement("""
package throwstest;

import io.micronaut.context.exceptions.BeanContextException;

class Test extends Parent<BeanContextException> {}

class Parent<T extends RuntimeException> {
    void test() throws ${types.join(',')}{}
}
""")

        MethodElement methodElement = element.getEnclosedElement(ElementQuery.ALL_METHODS)
                .get()
        expect:
        methodElement.thrownTypes.size() == types.size()
        methodElement.thrownTypes*.name == expected

        where:
        types                                          | expected
        [SQLException.name]                            | [SQLException.name]
        [SQLException.name, BeanContextException.name] | [SQLException.name, BeanContextException.name]
        [SQLException.name, "T"]                       | [SQLException.name, BeanContextException.name]
    }

    @Unroll
    void "test throws declarations on method"() {
        given:
        def element = buildClassElement("""
package throwstest;

class Test<T extends RuntimeException> {
    void test() throws ${types.join(',')}{}
}
""")

        MethodElement methodElement = element.getEnclosedElement(ElementQuery.ALL_METHODS)
                .get()
        expect:
        methodElement.thrownTypes.size() == types.size()
        methodElement.thrownTypes*.name == expected

        where:
        types                                          | expected
        [SQLException.name]                            | [SQLException.name]
        [SQLException.name, BeanContextException.name] | [SQLException.name, BeanContextException.name]
        [SQLException.name, "T"]                       | [SQLException.name, RuntimeException.name]
    }

    void "test modifiers #modifiers"() {
        given:
        def element = buildClassElement("""
package modtest;

class Test {
    ${modifiers*.toString().join(' ')} String test = "test";

    ${modifiers*.toString().join(' ')} void test() {};
}
""")

        expect:
        element.getEnclosedElement(ElementQuery.ALL_FIELDS).get().modifiers == modifiers
        element.getEnclosedElement(ElementQuery.ALL_METHODS).get().modifiers == modifiers

        where:
        modifiers << [
                [ElementModifier.PUBLIC] as Set,
                [ElementModifier.PUBLIC, ElementModifier.STATIC] as Set,
                [ElementModifier.PUBLIC, ElementModifier.STATIC, ElementModifier.FINAL] as Set,
        ]
    }

    void "test annotate applies transformations"() {
        when:
        def element = buildClassElement('''
package anntransform;

class Test {
}
''')
        then:
        !element.hasAnnotation(AnnotationUtil.SINGLETON)

        when:
        element.annotate(javax.inject.Singleton)

        then:
        !element.hasAnnotation(javax.inject.Singleton)
        element.hasAnnotation(AnnotationUtil.SINGLETON)
    }


    void "test get package element"() {
        given:
        def element = buildClassElement('''
package pkgeltest;

class PckElementTest {

}
''')
        PackageElement pe = element.getPackage()

        expect:
        pe.name == 'pkgeltest'
        pe.getClass().name.contains("JavaPackageElement")
    }

    void "test get full package element"() {
        given:
        def element = buildClassElement('''
package abc.my.pkgeltest;

class PckElementTest {

}
''')
        PackageElement pe = element.getPackage()

        expect:
        pe.name == 'abc.my.pkgeltest'
        pe.simpleName == 'pkgeltest'
        pe.getClass().name.contains("JavaPackageElement")
    }

    @Issue('https://github.com/micronaut-projects/micronaut-core/issues/5611')
    void 'test visit enum with custom annotation'() {
        when: "An enum has an annotation that is visited by CustomAnnVisitor"
        def context = buildContext('''
package test;

@io.micronaut.visitors.CustomAnn
enum EnumTest {

}
''')

        then: "No compilation error occurs"
        context != null

        cleanup:
        context.close()
    }

    void 'test find matching methods on abstract class'() {
        given:
        ClassElement classElement = buildClassElement('''
package elementquery;

abstract class Test extends SuperType implements AnotherInterface, SomeInt {

    protected boolean t1;
    private boolean t2;

    private boolean privateMethod() {
        return true;
    }

    boolean packagePrivateMethod() {
        return true;
    }

    @java.lang.Override
    public boolean publicMethod() {
        return true;
    }

    static boolean staticMethod() {
        return true;
    }

    abstract boolean unimplementedMethod();
}

abstract class SuperType {
    boolean s1;
    private boolean s2;
    private boolean privateMethod() {
        return true;
    }

    public boolean publicMethod() {
        return true;
    }

    public boolean otherSuper() {
        return true;
    }

    abstract boolean unimplementedSuperMethod();
}

interface SomeInt {
    default boolean itfeMethod() {
        return true;
    }

    boolean publicMethod();
}

interface AnotherInterface {
    boolean publicMethod();

    boolean unimplementedItfeMethod();
}
''')
        when: "all methods are retrieved"
        def allMethods = classElement.getEnclosedElements(ElementQuery.ALL_METHODS)

        then: "All methods, including non-accessible are returned but not overridden"
        allMethods.size() == 10

        when: "only abstract methods are requested"
        def abstractMethods = classElement.getEnclosedElements(ElementQuery.ALL_METHODS.onlyAbstract())

        then: "The result is correct"
        abstractMethods*.name as Set == ['unimplementedItfeMethod', 'unimplementedSuperMethod', 'unimplementedMethod'] as Set

        when: "only concrete methods are requested"
        def concrete = classElement.getEnclosedElements(ElementQuery.ALL_METHODS.onlyConcrete().onlyAccessible())

        then: "The result is correct"
        concrete*.name as Set == ['packagePrivateMethod', 'publicMethod', 'staticMethod', 'otherSuper', 'itfeMethod'] as Set
    }

    void "test find matching methods using ElementQuery"() {
        given:
        ClassElement classElement = buildClassElement('''
package elementquery;

class Test extends SuperType implements AnotherInterface, SomeInt {

    protected boolean t1;
    private boolean t2;

    private boolean privateMethod() {
        return true;
    }

    boolean packagePrivateMethod() {
        return true;
    }

    public boolean publicMethod() {
        return true;
    }

    static boolean staticMethod() {
        return true;
    }
}

class SuperType {
    boolean s1;
    private boolean s2;
    private boolean privateMethod() {
        return true;
    }

    public boolean publicMethod() {
        return true;
    }

    public boolean otherSuper() {
        return true;
    }
}

interface SomeInt {
    default boolean itfeMethod() {
        return true;
    }

    boolean publicMethod();
}

interface AnotherInterface {
    boolean publicMethod();
}
''')
        when: "all methods are retrieved"
        def allMethods = classElement.getEnclosedElements(ElementQuery.ALL_METHODS)

        then: "All methods, including non-accessible are returned but not overridden"
        allMethods.size() == 7
        allMethods.find { it.name == 'publicMethod' }.declaringType.simpleName == 'Test'
        allMethods.find { it.name == 'otherSuper' }.declaringType.simpleName == 'SuperType'

        when: "obtaining only the declared methods"
        def declared = classElement.getEnclosedElements(ElementQuery.of(MethodElement).onlyDeclared())

        then: "The declared are correct"
        declared.size() == 4
        declared*.name as Set == ['privateMethod', 'packagePrivateMethod', 'publicMethod', 'staticMethod'] as Set

        when: "Accessible methods are retrieved"
        def accessible = classElement.getEnclosedElements(ElementQuery.of(MethodElement).onlyAccessible())

        then: "Only accessible methods, excluding those that require reflection"
        accessible.size() == 5
        accessible*.name as Set == ['otherSuper', 'itfeMethod', 'publicMethod', 'packagePrivateMethod', 'staticMethod'] as Set

        when: "static methods are resolved"
        def staticMethods = classElement.getEnclosedElements(ElementQuery.ALL_METHODS.modifiers({
            it.contains(ElementModifier.STATIC)
        }))

        then: "We only get statics"
        staticMethods.size() == 1
        staticMethods.first().name == 'staticMethod'

        when: "All fields are retrieved"
        def allFields = classElement.getEnclosedElements(ElementQuery.ALL_FIELDS)

        then: "we get everything"
        allFields.size() == 4

        when: "Accessible fields are retrieved"
        def accessibleFields = classElement.getEnclosedElements(ElementQuery.ALL_FIELDS.onlyAccessible())

        then: "we get everything"
        accessibleFields.size() == 2
        accessibleFields*.name as Set == ['s1', 't1'] as Set
    }

    void "test find matching constructors using ElementQuery"() {
        given:
        ClassElement classElement = buildClassElement('''
package elementquery;

class Test extends SuperType {
    static {}

    Test() {}

    Test(int i) {}
}

class SuperType {
    static {}

    SuperType() {}

    SuperType(String s) {}
}
''')
        when:
        def constructors = classElement.getEnclosedElements(ElementQuery.CONSTRUCTORS)

        then: "only our own instance constructors"
        constructors.size() == 2

        when:
        def allConstructors = classElement.getEnclosedElements(ElementQuery.of(ConstructorElement.class))

        then: "superclass constructors, but not including static initializers"
        allConstructors.size() == 4
    }

    void "test visit inherited controller classes"() {
        buildBeanDefinition('test.TestController', '''
package test;

import io.micronaut.http.annotation.*;
import jakarta.inject.Inject;

@Controller("/test")
public class TestController extends BaseTestController {

    @Get("/getMethod")
    public String getMethod(int[] argument) {
        return null;
    }

    @Get("/hello/annotinbase")
    @Override
    public String baseOverrideAnnotInBase(String name) {
        return name;
    }

    @Get("/noannotinbase")
    @Override
    public String baseOverrideNoAnnotInBase(String name) {
        return name;
    }

    @Get("/hellohello")
    @Override
    public String hellohello(String name) {
        return name;
    }

}

class BaseTestController extends Base {

    public String hello(String name) {
        return name;
    }

    @Get("/base")
    public String base(String name) {
        return name;
    }

    public String baseOverrideAnnotInBase(String name) {
        return name;
    }

    @Get("/noannotinbase")
    public String baseOverrideNoAnnotInBase(String name) {
        return name;
    }

}

class Base {

    public String hellohello(String name) {
        return name;
    }
}

class B {

    @Get("/b")
    public String b(String name) {
        return name;
    }

}
''')
        expect:
        AllElementsVisitor.VISITED_CLASS_ELEMENTS.size() == 1
        AllElementsVisitor.VISITED_METHOD_ELEMENTS.size() == 6
        ControllerGetVisitor.VISITED_METHOD_ELEMENTS.size() == 5
    }

    void "test visit methods that take and return arrays"() {
        buildBeanDefinition('test.TestController', '''
package test;

import io.micronaut.http.annotation.*;
import jakarta.inject.Inject;

@Controller("/test")
public class TestController {

    @Get("/getMethod")
    public String[] getMethod(int[] argument) {
        return null;
    }


}
''')
        expect:
        AllElementsVisitor.VISITED_CLASS_ELEMENTS.size() == 1
        AllElementsVisitor.VISITED_METHOD_ELEMENTS.size() == 1
        AllElementsVisitor.VISITED_METHOD_ELEMENTS[0].returnType.isArray()
        AllElementsVisitor.VISITED_METHOD_ELEMENTS[0].parameters.size() == 1
        AllElementsVisitor.VISITED_METHOD_ELEMENTS[0].parameters[0].type.isArray()
    }

    void "test visit methods that take and return enums"() {
        buildBeanDefinition('test.TestController', '''
package test;

import io.micronaut.http.annotation.*;
import io.micronaut.http.*;
import jakarta.inject.Inject;

@Controller("/test")
public class TestController {

    @Get("/getMethod")
    public HttpMethod getMethod(HttpMethod argument) {
        return null;
    }


}
''')
        expect:
        AllElementsVisitor.VISITED_CLASS_ELEMENTS.size() == 1
        AllElementsVisitor.VISITED_METHOD_ELEMENTS.size() == 1
        AllElementsVisitor.VISITED_METHOD_ELEMENTS[0].returnType instanceof EnumElement
        AllElementsVisitor.VISITED_METHOD_ELEMENTS[0].returnType.values().contains("GET")
        AllElementsVisitor.VISITED_METHOD_ELEMENTS[0].parameters.size() == 1
        AllElementsVisitor.VISITED_METHOD_ELEMENTS[0].parameters[0].type instanceof EnumElement
        AllElementsVisitor.VISITED_METHOD_ELEMENTS[0].parameters[0].type.values().contains("POST")
    }

    void "test primitive types"() {
        buildBeanDefinition('test.TestController', '''
package test;

import io.micronaut.http.annotation.*;
import jakarta.inject.Inject;

@Controller("/test")
public class TestController {

    @Get("/getMethod")
    public int getMethod(long argument) {
        return 0;
    }


}
''')
        expect:
        AllElementsVisitor.VISITED_CLASS_ELEMENTS.size() == 1
        AllElementsVisitor.VISITED_METHOD_ELEMENTS.size() == 1
        AllElementsVisitor.VISITED_METHOD_ELEMENTS[0].returnType.name == 'int'
        AllElementsVisitor.VISITED_METHOD_ELEMENTS[0].parameters.size() == 1
        AllElementsVisitor.VISITED_METHOD_ELEMENTS[0].parameters[0].type.name == 'long'
    }

    void "test generic types at type level"() {
        buildBeanDefinition('test.TestController', '''
package test;

import io.micronaut.http.annotation.*;
import jakarta.inject.Inject;

@Controller("/test")
public class TestController<T extends Foo> {

    @Get("/getMethod")
    public T getMethod(T argument) {
        return null;
    }


}

class Foo {}
''')
        expect:
        AllElementsVisitor.VISITED_CLASS_ELEMENTS.size() == 1
        AllElementsVisitor.VISITED_METHOD_ELEMENTS.size() == 1
        AllElementsVisitor.VISITED_METHOD_ELEMENTS[0].returnType.name == 'test.Foo'
        AllElementsVisitor.VISITED_METHOD_ELEMENTS[0].parameters.size() == 1
        AllElementsVisitor.VISITED_METHOD_ELEMENTS[0].parameters[0].type.name == 'test.Foo'
    }

    // Java 9+ doesn't allow resolving elements was the compiler
    // is finished being used so this test cannot be made to work beyond Java 8 the way it is currently written
    @IgnoreIf({ Jvm.current.isJava9Compatible() })
    void "test resolve generic type using getTypeArguments"() {
        buildBeanDefinition('test.TestController', '''
package test;

import io.micronaut.http.annotation.*;
import jakarta.inject.Inject;

@Controller("/test")
public class TestController implements java.util.function.Supplier<String> {

    @Get("/getMethod")
    public String get() {
        return null;
    }


}

''')
        expect:
        AllElementsVisitor.VISITED_CLASS_ELEMENTS.size() == 1
        AllElementsVisitor.VISITED_METHOD_ELEMENTS.size() == 1
        AllElementsVisitor.VISITED_CLASS_ELEMENTS[0].getTypeArguments(Supplier).get("T").name == String.name
    }

    void "test array generic types at type level"() {
        buildBeanDefinition('test.TestController', '''
package test;

import io.micronaut.http.annotation.*;
import jakarta.inject.Inject;

@Controller("/test")
public class TestController<T extends Foo> {

    @Get("/getMethod")
    public T[] getMethod(T[] argument) {
        return null;
    }


}

class Foo {}
''')
        expect:
        AllElementsVisitor.VISITED_CLASS_ELEMENTS.size() == 1
        AllElementsVisitor.VISITED_METHOD_ELEMENTS.size() == 1
        AllElementsVisitor.VISITED_METHOD_ELEMENTS[0].returnType.name == 'test.Foo'
        AllElementsVisitor.VISITED_METHOD_ELEMENTS[0].returnType.isArray()
        AllElementsVisitor.VISITED_METHOD_ELEMENTS[0].parameters.size() == 1
        AllElementsVisitor.VISITED_METHOD_ELEMENTS[0].parameters[0].type.name == 'test.Foo'
        AllElementsVisitor.VISITED_METHOD_ELEMENTS[0].parameters[0].type.isArray()
    }

    void "test generic types at method level"() {
        buildBeanDefinition('test.TestController', '''
package test;

import io.micronaut.http.annotation.*;
import jakarta.inject.Inject;

@Controller("/test")
public class TestController {

    @Get("/getMethod")
    public <T extends Foo> T getMethod(T argument) {
        return null;
    }


}

class Foo {}
''')
        expect:
        AllElementsVisitor.VISITED_CLASS_ELEMENTS.size() == 1
        AllElementsVisitor.VISITED_METHOD_ELEMENTS.size() == 1
        AllElementsVisitor.VISITED_METHOD_ELEMENTS[0].returnType.name == 'test.Foo'
        AllElementsVisitor.VISITED_METHOD_ELEMENTS[0].parameters.size() == 1
        AllElementsVisitor.VISITED_METHOD_ELEMENTS[0].parameters[0].type.name == 'test.Foo'
    }

    void "test generic types at type level used as type arguments"() {
        buildBeanDefinition('test.TestController', '''
package test;

import io.micronaut.http.annotation.*;
import jakarta.inject.Inject;

@Controller("/test")
public class TestController<MT extends Foo> {

    @Get("/getMethod")
    public java.util.List<MT> getMethod(java.util.Set<MT> argument) {
        return null;
    }


}

class Foo {}
''')
        expect:
        AllElementsVisitor.VISITED_CLASS_ELEMENTS.size() == 1
        AllElementsVisitor.VISITED_METHOD_ELEMENTS.size() == 1
        AllElementsVisitor.VISITED_METHOD_ELEMENTS[0].returnType.name == 'java.util.List'
        AllElementsVisitor.VISITED_METHOD_ELEMENTS[0].returnType.typeArguments.size() == 1
        AllElementsVisitor.VISITED_METHOD_ELEMENTS[0].returnType.typeArguments.get("E").name == 'test.Foo'
        AllElementsVisitor.VISITED_METHOD_ELEMENTS[0].parameters.size() == 1
        AllElementsVisitor.VISITED_METHOD_ELEMENTS[0].parameters[0].type.name == 'java.util.Set'
        AllElementsVisitor.VISITED_METHOD_ELEMENTS[0].parameters[0].type.typeArguments.get("E").name == 'test.Foo'
    }

    void "test JavaClassElement.getSuperType() with generic types"() {
        given:
        buildBeanDefinition('test.MyBean', '''
package test;

import java.io.Serializable;
import java.math.BigDecimal;
import java.math.MathContext;
import static java.math.RoundingMode.HALF_UP;
import io.micronaut.http.annotation.*;

class Quantity<Q extends Quantity, U extends Unit> implements Serializable {
    private static final long serialVersionUID = -9000608810227353935L;
    private final BigDecimal amount;
    private final U unit;

    Quantity(BigDecimal amount, U unit) {
        this.amount = amount;
        this.unit = unit;
    }

    public BigDecimal getAmount() {
        return amount;
    }

    public U getUnit() {
        return unit;
    }

    public void setUnit(U unit) {
        throw new UnsupportedOperationException("Quantities can't change");
    }

    public void setAmount(BigDecimal amount) {
        throw new UnsupportedOperationException("Quantities can't change");
    }
}

enum TimeUnit implements Unit {
    Millisecond(BigDecimal.ONE.divide(BigDecimal.valueOf(1000), MATH_CONTEXT), "ms"),
    Second(BigDecimal.ONE, "s"),
    Minute(BigDecimal.valueOf(60), Second, "m"),
    Hour(BigDecimal.valueOf(60), Minute, "h"),
    Day(BigDecimal.valueOf(24), Hour, "d"),
    Week(BigDecimal.valueOf(7), Day, "w");

    private final BigDecimal ratio;
    private final String suffix;

    TimeUnit(BigDecimal ratio, String suffix) {
        this.ratio = ratio;
        this.suffix = suffix;
    }

    TimeUnit(BigDecimal factor, TimeUnit base, String suffix) {
        this.ratio = factor.multiply(base.ratio);
        this.suffix = suffix;
    }

    @Override public BigDecimal ratio() {
        return ratio;
    }

    @Override public String suffix() {
        return suffix;
    }
}

interface Unit {
    MathContext MATH_CONTEXT = new MathContext(16, HALF_UP);

    String name();

    BigDecimal ratio();

    String suffix();
}

@Controller
class Time extends Quantity<Time, TimeUnit> {

    private Time(BigDecimal amount, TimeUnit unit) {
        super(amount, unit);
    }

    public static Time of(BigDecimal amount, TimeUnit unit) {
        return new Time(amount, unit);
    }

    @Override
    public BigDecimal getAmount() {
        return super.getAmount();
    }

    @Override
    public TimeUnit getUnit() {
        return super.getUnit();
    }

    @Override
    public void setAmount(BigDecimal amount) {
        super.setAmount(amount);
    }

    @Override
    public void setUnit(TimeUnit unit) {
        super.setUnit(unit);
    }
}

@jakarta.inject.Singleton
class MyBean {}
''')

        expect:
        AllElementsVisitor.VISITED_CLASS_ELEMENTS.size() == 1
        AllElementsVisitor.VISITED_CLASS_ELEMENTS[0] instanceof JavaClassElement

        when:
        JavaClassElement time = (JavaClassElement) AllElementsVisitor.VISITED_CLASS_ELEMENTS[0]

        then:
        time.getSuperType()
        time.getSuperType().isPresent()

        when:
        JavaClassElement superType = time.getSuperType().get()

        then:
        superType.getTypeArguments().size() == 2
        superType.getTypeArguments().get('Q').getName() == 'test.Time'
        superType.getTypeArguments().get('U').getName() == 'test.TimeUnit'

    }

    @Issue('https://github.com/micronaut-projects/micronaut-openapi/issues/593')
    void 'test declaringType is the implementation and not the interface'() {
        given:
        def element = buildClassElement('''
package test;

import java.util.List;
import java.time.Instant;

class MyDtoImpl implements MyDto<Long> {

    private Long id;
    private Instant version;

    @Override
    public Long getId() {
        return id;
    }

    @Override
    public void setId(Long id) {
        this.id = id;
    }

    @Override
    public Instant getVersion() {
        return version;
    }

    public void setVersion(Instant version) {
        this.version = version;
    }
}

interface MyDto<ID> {
    ID getId();
    void setId(ID id);

    Instant getVersion();
    void setVersion(Instant version);
}
''')

        when:
        def beanProperties = element.getBeanProperties()

        then: 'the declaring type is the implementation, not the interface'
        beanProperties
        beanProperties.size() == 2
        beanProperties*.declaringType*.name.every { it == 'test.MyDtoImpl' }
    }

    @Issue('https://github.com/micronaut-projects/micronaut-openapi/issues/593')
    void 'test bean properties defined with accessors style none'() {
        given: 'a POJO with Lombok accessors annotated with @AccessorsStyle NONE'
        def element = buildClassElement('''
package test;

import io.micronaut.core.annotation.AccessorsStyle;

@AccessorsStyle(readPrefixes = "", writePrefixes = "")
class Person {

    private String name;
    private Integer debtValue;
    private Integer totalGoals;

    public Person(String name, Integer debtValue, Integer totalGoals) {
        this.name = name;
        this.debtValue = debtValue;
        this.totalGoals = totalGoals;
    }

    public String name() {
        return name;
    }
    public Integer debtValue() {
        return debtValue;
    }
    public Integer totalGoals() {
        return totalGoals;
    }

    public void name(String name) {
        this.name = name;
    }
    public void debtValue(Integer debtValue) {
        this.debtValue = debtValue;
    }
    public void totalGoals(Integer totalGoals) {
        this.totalGoals = totalGoals;
    }
}
''')

        when: 'getting the bean properties'
        def beanProperties = element.getBeanProperties()

        then: 'the bean properties are found'
        beanProperties
        beanProperties.size() == 3

        when: 'defining the class without @AccessorsStyle annotation'
        element = buildClassElement('''
package test;

class Person {

    private String name;
    private Integer debtValue;
    private Integer totalGoals;

    public Person(String name, Integer debtValue, Integer totalGoals) {
        this.name = name;
        this.debtValue = debtValue;
        this.totalGoals = totalGoals;
    }

    public String name() {
        return name;
    }
    public Integer debtValue() {
        return debtValue;
    }
    public Integer totalGoals() {
        return totalGoals;
    }

    public void name(String name) {
        this.name = name;
    }
    public void debtValue(Integer debtValue) {
        this.debtValue = debtValue;
    }
    public void totalGoals(Integer totalGoals) {
        this.totalGoals = totalGoals;
    }
}
''')

        then: 'no bean properties are found'
        !element.getBeanProperties()
    }

    void "test find enum fields using ElementQuery"() {
        given:
        ClassElement classElement = buildClassElement('''
package elementquery;

enum Test {

    A, B, C;

    public static final String publicStaticFinalField = "";
    public static String publicStaticField;
    public final String publicFinalField = "";
    public String publicField;

    protected static final String protectedStaticFinalField = "";
    protected static String protectedStaticField;
    protected final String protectedFinalField = "";
    protected String protectedField;

    static final String packagePrivateStaticFinalField = "";
    static String packagePrivateStaticField;
    final String packagePrivateFinalField = "";
    String packagePrivateField;

    private static final String privateStaticFinalField = "";
    private static String privateStaticField;
    private final String privateFinalField = "";
    private String privateField;
}
''')
        when:
        List<FieldElement> allFields = classElement.getEnclosedElements(ElementQuery.ALL_FIELDS)

        List<String> expected = [
                'publicStaticFinalField',
                'publicStaticField',
                'publicFinalField',
                'publicField',
                'protectedStaticFinalField',
                'protectedStaticField',
                'protectedFinalField',
                'protectedField',
                'packagePrivateStaticFinalField',
                'packagePrivateStaticField',
                'packagePrivateFinalField',
                'packagePrivateField',
                'privateStaticFinalField',
                'privateStaticField',
                'privateFinalField',
                'privateField',
        ]

        then:
        for (String name : allFields*.name) {
            assert expected.contains(name)
        }
        allFields.size() == expected.size()

        when:
        allFields = classElement.getEnclosedElements(ElementQuery.ALL_FIELDS.includeEnumConstants())
        expected = ['A', 'B', 'C'] + expected

        then:
        for (String name : allFields*.name) {
            assert expected.contains(name)
        }
        allFields.size() == expected.size()
    }

    @Issue("https://github.com/eclipse-ee4j/cdi-tck/blob/master/lang-model/src/main/java/org/jboss/cdi/lang/model/tck/InheritedMethods.java")
    @Requires({ jvm.isJava9Compatible() })
    // private static Since Java 9
    void "test inherited methods using ElementQuery"() {
        given:
        ClassElement classElement = buildClassElement('''
package elementquery;

class InheritedMethods extends SuperClassWithMethods implements SuperInterfaceWithMethods {
    @Override
    public String interfaceMethod1() {
        return null;
    }

    @Override
    public String interfaceMethod2() {
        return null;
    }

    public String instanceMethod3() {
        return null;
    }

}

interface SuperSuperInterfaceWithMethods {
    static String interfaceStaticMethod1() {
        return null;
    }

    private static String interfaceStaticMethod2() {
        return null;
    }

    String interfaceMethod1();

    default String interfaceMethod2() {
        return null;
    }

    private String interfaceMethod3() {
        return null;
    }
}

interface SuperInterfaceWithMethods extends SuperSuperInterfaceWithMethods {
    static String interfaceStaticMethod1() {
        return null;
    }

    private static String interfaceStaticMethod2() {
        return null;
    }

    @Override
    String interfaceMethod1();

    @Override
    default String interfaceMethod2() {
        return null;
    }

    private String interfaceMethod3() {
        return null;
    }
}

class SuperSuperClassWithMethods {
    public static void staticMethod() {
    }

    private String instanceMethod1() {
        return null;
    }

    public String instanceMethod2() {
        return null;
    }
}

abstract class SuperClassWithMethods extends SuperSuperClassWithMethods implements SuperSuperInterfaceWithMethods {
    public static void staticMethod() {
    }

    private String instanceMethod1() {
        return null;
    }

    @Override
    public String instanceMethod2() {
        return null;
    }
}

''')
        when:
        List<MethodElement> methods = classElement.getEnclosedElements(ElementQuery.ALL_METHODS)
        List<String> expected = [
                "interfaceMethod1",
                "interfaceMethod2",
                "instanceMethod3",
                "staticMethod",
                "instanceMethod1",
                "instanceMethod2",
                "instanceMethod1",
                "interfaceStaticMethod1",
                "interfaceStaticMethod2",
                "interfaceMethod3",
                "interfaceStaticMethod1",
                "interfaceStaticMethod2",
                "interfaceMethod3"
        ]

        then:
        for (String name : methods*.name) {
            assert expected.contains(name)
        }
        expected.size() == methods.size()

        when:
        List<MethodElement> allMethods = classElement.getEnclosedElements(ElementQuery.ALL_METHODS.includeOverriddenMethods().includeHiddenElements())
        expected = [
                "interfaceMethod1",
                "interfaceMethod2",
                "instanceMethod3",
                "staticMethod",
                "instanceMethod1",
                "instanceMethod2",
                "staticMethod",
                "instanceMethod1",
                "instanceMethod2",
                "interfaceStaticMethod1",
                "interfaceStaticMethod2",
                "interfaceMethod1",
                "interfaceMethod2",
                "interfaceMethod3",
                "interfaceStaticMethod1",
                "interfaceStaticMethod2",
                "interfaceMethod1",
                "interfaceMethod2",
                "interfaceMethod3"
        ]

        then:
        for (String name : allMethods*.name) {
            assert expected.contains(name)
        }
        expected.size() == allMethods.size()

        and:
        assertMethodsByName(allMethods, "interfaceStaticMethod1", ["SuperSuperInterfaceWithMethods", "SuperInterfaceWithMethods"])
        assertMethodsByName(allMethods, "interfaceStaticMethod2", ["SuperSuperInterfaceWithMethods", "SuperInterfaceWithMethods"])
        assertMethodsByName(allMethods, "interfaceMethod1", ["SuperSuperInterfaceWithMethods", "SuperInterfaceWithMethods", "InheritedMethods"])
        assertMethodsByName(allMethods, "interfaceMethod2", ["SuperSuperInterfaceWithMethods", "SuperInterfaceWithMethods", "InheritedMethods"])
        assertMethodsByName(allMethods, "interfaceMethod3", ["SuperSuperInterfaceWithMethods", "SuperInterfaceWithMethods"])
        assertMethodsByName(allMethods, "staticMethod", ["SuperSuperClassWithMethods", "SuperClassWithMethods"])
        assertMethodsByName(allMethods, "instanceMethod1", ["SuperSuperClassWithMethods", "SuperClassWithMethods"])
        assertMethodsByName(allMethods, "instanceMethod2", ["SuperSuperClassWithMethods", "SuperClassWithMethods"])
        assertMethodsByName(allMethods, "instanceMethod3", ["InheritedMethods"])
    }

    private final static String FIELDS_SCENARIO = '''\
package elementquery;

class InheritedFields extends SuperClassWithFields implements SuperInterfaceWithFields {
    String instanceField3 = "";
}

interface SuperSuperInterfaceWithFields {
    String interfaceField = "";
}

interface SuperInterfaceWithFields extends SuperSuperInterfaceWithFields {
    String interfaceField = "";
}

class SuperSuperClassWithFields {
    static String instanceField1 = "";

    String instanceField2 = "";
}

abstract class SuperClassWithFields extends SuperSuperClassWithFields implements SuperSuperInterfaceWithFields {
    static String instanceField1 = "";

    String instanceField2 = "";
}
'''

    void "verify getEnclosedElements with ElementQuery.ALL_FIELDS"() {
        given:
        ClassElement classElement = buildClassElement(FIELDS_SCENARIO)
        when:
        List<FieldElement> fields = classElement.getEnclosedElements(ElementQuery.ALL_FIELDS)
        Map<String, List<String>> expected = [
                "instanceField1": ["SuperClassWithFields"],
                "instanceField2": ["SuperClassWithFields"],
                "instanceField3": ["InheritedFields"],
                "interfaceField": ["SuperInterfaceWithFields", "SuperSuperInterfaceWithFields"]
        ]

        then:
        fields.size() == expected.collect { k, v -> v.size() }.sum()
        expected.each { k, v ->
            assertFieldsByName(fields, k, v)
        }
    }

    void "verify getEnclosedElements with ElementQuery.ALL_FIELDS.includeHiddenElements"() {
        given:
        ClassElement classElement = buildClassElement(FIELDS_SCENARIO)

        when:
        List<FieldElement> fields = classElement.getEnclosedElements(ElementQuery.ALL_FIELDS.includeHiddenElements())
        Map<String, List<String>> expected = [
                "instanceField1": ["SuperClassWithFields", "SuperSuperClassWithFields"],
                "instanceField2": ["SuperClassWithFields", "SuperSuperClassWithFields"],
                "instanceField3": ["InheritedFields"],
                "interfaceField": ["SuperInterfaceWithFields", "SuperSuperInterfaceWithFields"]
        ]

        then:
        fields.size() == expected.collect { k, v -> v.size() }.sum()
        expected.each { k, v ->
            assertFieldsByName(fields, k, v)
        }
    }

    void "test first inner class not breaking method's owning and declaring class"() {
        buildBeanDefinition('test.TestController', '''
package test;

import io.micronaut.http.annotation.*;
import jakarta.inject.Inject;

@Controller("/test")
public class TestController {

    public static class SomeException extends RuntimeException {
        private static final long serialVersionUID = 1L;
    }

    @Get
    public String hello() {
        return "HW";
    }

}

''')
        expect:
        AllElementsVisitor.VISITED_METHOD_ELEMENTS[0].owningType.name == 'test.TestController'
        AllElementsVisitor.VISITED_METHOD_ELEMENTS[0].declaringType.name == 'test.TestController'
    }

    void "test fields selection"() {
        given:
        ClassElement classElement = buildClassElement('''
package test;

import io.micronaut.http.annotation.*;
import jakarta.inject.Inject;

@Controller("/pets")
interface PetOperations<T extends Pet> {

    @Post("/")
    T save(String name, int age);
}

class Pet {
    public int pub;

    private String prvn;

    protected String protectme;

    String packprivme;

    public static String PUB_CONST;

    private static String PRV_CONST;

    protected static String PROT_CONST;

    static String PACK_PRV_CONST;
}

''')
        when:
        List<FieldElement> publicFields = classElement.getFirstTypeArgument()
                .get()
                .getEnclosedElements(ElementQuery.ALL_FIELDS.modifiers(mods -> mods.contains(ElementModifier.PUBLIC) && mods.size() == 1))
        then:
        publicFields.size() == 1
        publicFields.stream().map(FieldElement::getName).toList() == ["pub"]

        when:
        List<FieldElement> publicFields2 = classElement.getFirstTypeArgument()
                .get()
                .getEnclosedElements(ElementQuery.ALL_FIELDS.filter(e -> e.isPublic()))
        then:
        publicFields2.size() == 2
        publicFields2.stream().map(FieldElement::getName).toList() == ["pub", "PUB_CONST"]
        when:
        List<FieldElement> protectedFields = classElement.getFirstTypeArgument()
                .get()
                .getEnclosedElements(ElementQuery.ALL_FIELDS.filter(e -> e.isProtected()))
        then:
        protectedFields.size() == 2
        protectedFields.stream().map(FieldElement::getName).toList() == ["protectme", "PROT_CONST"]
        when:
        List<FieldElement> privateFields = classElement.getFirstTypeArgument()
                .get()
                .getEnclosedElements(ElementQuery.ALL_FIELDS.filter(e -> e.isPrivate()))
        then:
        privateFields.size() == 2
        privateFields.stream().map(FieldElement::getName).toList() == ["prvn", "PRV_CONST"]
        when:
        List<FieldElement> packPrvFields = classElement.getFirstTypeArgument()
                .get()
                .getEnclosedElements(ElementQuery.ALL_FIELDS.filter(e -> e.isPackagePrivate()))
        then:
        packPrvFields.size() == 2
        packPrvFields.stream().map(FieldElement::getName).toList() == ["packprivme", "PACK_PRV_CONST"]
    }

    void "test annotations on generic type"() {
        given:
        ClassElement classElement = buildClassElement('''
package test;

import io.micronaut.core.annotation.Introspected;
import io.micronaut.http.annotation.*;
import jakarta.inject.Inject;

@Controller("/pets")
interface PetOperations<T extends Pet> {

    @Post("/")
    T save(String name, int age);
}

@Introspected
class Pet {
}

''')
        when:
        def method = classElement.getEnclosedElements(ElementQuery.ALL_METHODS.named("save")).get(0)
        def returnType = method.getReturnType()
        def genericReturnType = method.getGenericReturnType()

        then:
        returnType.hasAnnotation(Introspected)
        genericReturnType.hasAnnotation(Introspected)
    }

    void "test annotation metadata present on deep type parameters for field"() {
        ClassElement ce = buildClassElement('''
package test;
import io.micronaut.core.annotation.*;
import jakarta.validation.constraints.*;
import java.util.List;

class Test {
    List<@Size(min=1, max=2) List<@NotEmpty List<@NotNull String>>> deepList;
}
''')
        expect:
            def field = ce.getFields().find { it.name == "deepList"}
            def fieldType = field.getGenericType()

            fieldType.getAnnotationMetadata().getAnnotationNames().size() == 0

            assertListGenericArgument(fieldType, { ClassElement listArg1 ->
                assert listArg1.getAnnotationMetadata().getAnnotationNames().asList() == ['jakarta.validation.constraints.Size$List']
                assertListGenericArgument(listArg1, { ClassElement listArg2 ->
                    assert listArg2.getAnnotationMetadata().getAnnotationNames().asList() == ['jakarta.validation.constraints.NotEmpty$List']
                    assertListGenericArgument(listArg2, { ClassElement listArg3 ->
                        assert listArg3.getAnnotationMetadata().getAnnotationNames().asList() == ['jakarta.validation.constraints.NotNull$List']
                    })
                })
            })

            def level1 = fieldType.getTypeArguments()["E"]
            level1.getAnnotationMetadata().getAnnotationNames().asList() == ['jakarta.validation.constraints.Size$List']
            def level2 = level1.getTypeArguments()["E"]
            level2.getAnnotationMetadata().getAnnotationNames().asList() == ['jakarta.validation.constraints.NotEmpty$List']
            def level3 = level2.getTypeArguments()["E"]
            level3.getAnnotationMetadata().getAnnotationNames().asList() == ['jakarta.validation.constraints.NotNull$List']
    }

    void "test annotation metadata present on deep type parameters for method"() {
        ClassElement ce = buildClassElement('''
package test;
import io.micronaut.core.annotation.*;
import jakarta.validation.constraints.*;
import java.util.List;

class Test {
    List<@Size(min=1, max=2) List<@NotEmpty List<@NotNull String>>> deepList() {
        return null;
    }
}
''')
        expect:
            def method = ce.getEnclosedElement(ElementQuery.ALL_METHODS.named("deepList")).get()
            def theType = method.getGenericReturnType()

            theType.getAnnotationMetadata().getAnnotationNames().size() == 0

            assertListGenericArgument(theType, { ClassElement listArg1 ->
                assert listArg1.getAnnotationMetadata().getAnnotationNames().asList() == ['jakarta.validation.constraints.Size$List']
                assertListGenericArgument(listArg1, { ClassElement listArg2 ->
                    assert listArg2.getAnnotationMetadata().getAnnotationNames().asList() == ['jakarta.validation.constraints.NotEmpty$List']
                    assertListGenericArgument(listArg2, { ClassElement listArg3 ->
                        assert listArg3.getAnnotationMetadata().getAnnotationNames().asList() == ['jakarta.validation.constraints.NotNull$List']
                    })
                })
            })

            def level1 = theType.getTypeArguments()["E"]
            level1.getAnnotationMetadata().getAnnotationNames().asList() == ['jakarta.validation.constraints.Size$List']
            def level2 = level1.getTypeArguments()["E"]
            level2.getAnnotationMetadata().getAnnotationNames().asList() == ['jakarta.validation.constraints.NotEmpty$List']
            def level3 = level2.getTypeArguments()["E"]
            level3.getAnnotationMetadata().getAnnotationNames().asList() == ['jakarta.validation.constraints.NotNull$List']
    }

    void "test type annotations on a method and a field"() {
        ClassElement ce = buildClassElement('''
package test;

class Test {
    @io.micronaut.visitors.TypeUseRuntimeAnn
    @io.micronaut.visitors.TypeUseClassAnn
    String myField;

    @io.micronaut.visitors.TypeUseRuntimeAnn
    @io.micronaut.visitors.TypeUseClassAnn
    String myMethod() {
        return null;
    }
}
''')
        expect:
            def field = ce.findField("myField").get()
            def method = ce.findMethod("myMethod").get()

            // Type annotations shouldn't appear on the field
            field.getAnnotationMetadata().getAnnotationNames().asList() == []
            field.getType().getAnnotationMetadata().getAnnotationNames().asList() == ['io.micronaut.visitors.TypeUseRuntimeAnn', 'io.micronaut.visitors.TypeUseClassAnn' ]
            field.getGenericType().getAnnotationMetadata().getAnnotationNames().asList() == ['io.micronaut.visitors.TypeUseRuntimeAnn', 'io.micronaut.visitors.TypeUseClassAnn' ]
            // Type annotations shouldn't appear on the method
            method.getAnnotationMetadata().getAnnotationNames().asList() == []
            method.getReturnType().getAnnotationMetadata().getAnnotationNames().asList() == ['io.micronaut.visitors.TypeUseRuntimeAnn', 'io.micronaut.visitors.TypeUseClassAnn' ]
            method.getGenericReturnType().getAnnotationMetadata().getAnnotationNames().asList() == ['io.micronaut.visitors.TypeUseRuntimeAnn', 'io.micronaut.visitors.TypeUseClassAnn' ]
    }

    void "test type annotations on a method and a field 2"() {
        ClassElement ce = buildClassElement('''
package test;

class Test {
    @io.micronaut.visitors.TypeFieldRuntimeAnn
    @io.micronaut.visitors.TypeUseRuntimeAnn
    @io.micronaut.visitors.TypeUseClassAnn
    String myField;

    @io.micronaut.visitors.TypeMethodRuntimeAnn
    @io.micronaut.visitors.TypeUseRuntimeAnn
    @io.micronaut.visitors.TypeUseClassAnn
    String myMethod() {
        return null;
    }
}
''')
        expect:
            def field = ce.findField("myField").get()
            def method = ce.findMethod("myMethod").get()

            // Type annotations shouldn't appear on the field
            field.getAnnotationMetadata().getAnnotationNames().asList() == ['io.micronaut.visitors.TypeFieldRuntimeAnn']
            field.getType().getAnnotationMetadata().getAnnotationNames().asList() == ['io.micronaut.visitors.TypeUseRuntimeAnn', 'io.micronaut.visitors.TypeUseClassAnn' ]
            field.getGenericType().getAnnotationMetadata().getAnnotationNames().asList() == ['io.micronaut.visitors.TypeUseRuntimeAnn', 'io.micronaut.visitors.TypeUseClassAnn' ]
            // Type annotations shouldn't appear on the method
            method.getAnnotationMetadata().getAnnotationNames().asList() == ['io.micronaut.visitors.TypeMethodRuntimeAnn']
            method.getReturnType().getAnnotationMetadata().getAnnotationNames().asList() == ['io.micronaut.visitors.TypeUseRuntimeAnn', 'io.micronaut.visitors.TypeUseClassAnn' ]
            method.getGenericReturnType().getAnnotationMetadata().getAnnotationNames().asList() == ['io.micronaut.visitors.TypeUseRuntimeAnn', 'io.micronaut.visitors.TypeUseClassAnn' ]
    }

    void "test recursive generic type parameter"() {
        given:
            ClassElement ce = buildClassElement('''\
package test;

final class TrackedSortedSet<T extends java.lang.Comparable<? super T>> {
}

''')
        expect:
            def typeArguments = ce.getTypeArguments()
            typeArguments.size() == 1
            def typeArgument = typeArguments.get("T")
            typeArgument.name == "java.lang.Comparable"
            def nextTypeArguments = typeArgument.getTypeArguments()
            def nextTypeArgument = nextTypeArguments.get("T")
            nextTypeArgument.name == "java.lang.Comparable"
            def nextNextTypeArguments = nextTypeArgument.getTypeArguments()
            def nextNextTypeArgument = nextNextTypeArguments.get("T")
            nextNextTypeArgument.name == "java.lang.Object"
    }

    void "test annotation metadata present on deep type parameters for method 2"() {
        ClassElement ce = buildClassElement('''
package test;
import io.micronaut.core.annotation.*;
import jakarta.validation.constraints.*;
import java.util.List;

class Test {
    List<List<List<@io.micronaut.visitors.TypeUseRuntimeAnn @io.micronaut.visitors.TypeUseClassAnn String>>> deepList() {
        return null;
    }
}
''')
        expect:
            def method = ce.getEnclosedElement(ElementQuery.ALL_METHODS.named("deepList")).get()
            def theType = method.getGenericReturnType()

            theType.getAnnotationMetadata().getAnnotationNames().size() == 0

            assertListGenericArgument(theType, { ClassElement listArg1 ->
                assertListGenericArgument(listArg1, { ClassElement listArg2 ->
                    assertListGenericArgument(listArg2, { ClassElement listArg3 ->
                        assert listArg3.getAnnotationMetadata().getAnnotationNames().asList() == ['io.micronaut.visitors.TypeUseRuntimeAnn', 'io.micronaut.visitors.TypeUseClassAnn']
                    })
                })
            })

            def level1 = theType.getTypeArguments()["E"]
            def level2 = level1.getTypeArguments()["E"]
            def level3 = level2.getTypeArguments()["E"]
            level3.getAnnotationMetadata().getAnnotationNames().asList() == ['io.micronaut.visitors.TypeUseRuntimeAnn', 'io.micronaut.visitors.TypeUseClassAnn' ]
    }

    void "test annotations on recursive generic type parameter 1"() {
        given:
            ClassElement ce = buildClassElement('''\
package test;

final class TrackedSortedSet<@io.micronaut.visitors.TypeUseRuntimeAnn T extends java.lang.Comparable<? super T>> {
}

''')
        expect:
            def typeArguments = ce.getTypeArguments()
            typeArguments.size() == 1
            def typeArgument = typeArguments.get("T")
            typeArgument.name == "java.lang.Comparable"
            typeArgument.getAnnotationNames().asList() == ['io.micronaut.visitors.TypeUseRuntimeAnn']
    }

    void "test recursive generic type parameter 2"() {
        given:
            ClassElement ce = buildClassElement('''\
package test;

final class Test<T extends Test> { // Missing argument
}

''')
        expect:
            def typeArguments = ce.getTypeArguments()
            typeArguments.size() == 1
            def typeArgument = typeArguments.get("T")
            typeArgument.name == "test.Test"
            def nextTypeArguments = typeArgument.getTypeArguments()
            def nextTypeArgument = nextTypeArguments.get("T")
            nextTypeArgument.name == "java.lang.Object"
    }

    void "test recursive generic type parameter 3"() {
        given:
            ClassElement ce = buildClassElement('''\
package test;

final class Test<T extends Test<T>> {
}

''')
        expect:
            def typeArguments = ce.getTypeArguments()
            typeArguments.size() == 1
            def typeArgument = typeArguments.get("T")
            typeArgument.name == "test.Test"
            def nextTypeArguments = typeArgument.getTypeArguments()
            def nextTypeArgument = nextTypeArguments.get("T")
            nextTypeArgument.name == "java.lang.Object"
    }

    void "test recursive generic type parameter 4"() {
        given:
            ClassElement ce = buildClassElement('''\
package test;

final class Test<T extends Test<?>> {
}

''')
        expect:
            def typeArguments = ce.getTypeArguments()
            typeArguments.size() == 1
            def typeArgument = typeArguments.get("T")
            typeArgument.name == "test.Test"
            def nextTypeArguments = typeArgument.getTypeArguments()
            def nextTypeArgument = nextTypeArguments.get("T")
            nextTypeArgument.name == "java.lang.Object"
    }

    void "test recursive generic method return"() {
        given:
            ClassElement ce = buildClassElement('''\
package test;

import org.hibernate.SessionFactory;
import org.hibernate.engine.spi.SessionFactoryDelegatingImpl;

class MyFactory {

    SessionFactory sessionFactory() {
        return new SessionFactoryDelegatingImpl(null);
    }
}

''')
        expect:
            def sessionFactoryMethod = ce.getEnclosedElement(ElementQuery.ALL_METHODS.named("sessionFactory")).get()
            def withOptionsMethod = sessionFactoryMethod.getReturnType().getEnclosedElement(ElementQuery.ALL_METHODS.named("withOptions")).get()
            def typeArguments = withOptionsMethod.getReturnType().getTypeArguments()
            typeArguments.size() == 1
            def typeArgument = typeArguments.get("T")
            typeArgument.name == "org.hibernate.SessionBuilder"
            def nextTypeArguments = typeArgument.getTypeArguments()
            def nextTypeArgument = nextTypeArguments.get("T")
            nextTypeArgument.name == "java.lang.Object"
    }

    void "test recursive generic method return 2"() {
        given:
            ClassElement ce = buildClassElement('''\
package test;

class MyFactory {

    MyBean myBean() {
        return new MyBean();
    }
}

interface MyBuilder<T extends MyBuilder> {
    T build();
}

class MyBean {

   MyBuilder<test.MyBuilder> myBuilder() {
       return null;
   }

}

''')
        expect:
            def myBeanMethod = ce.getEnclosedElement(ElementQuery.ALL_METHODS.named("myBean")).get()
            def myBuilderMethod = myBeanMethod.getReturnType().getEnclosedElement(ElementQuery.ALL_METHODS.named("myBuilder")).get()
            def typeArguments = myBuilderMethod.getReturnType().getTypeArguments()
            typeArguments.size() == 1
            def typeArgument = typeArguments.get("T")
            typeArgument.name == "test.MyBuilder"
            def nextTypeArguments = typeArgument.getTypeArguments()
            def nextTypeArgument = nextTypeArguments.get("T")
            nextTypeArgument.name == "test.MyBuilder"
            def nextNextTypeArguments = nextTypeArgument.getTypeArguments()
            def nextNextTypeArgument = nextNextTypeArguments.get("T")
            nextNextTypeArgument.name == "java.lang.Object"
    }

    void "test recursive generic method return 3"() {
        given:
            ClassElement ce = buildClassElement('''\
package test;

class MyFactory {

    MyBean myBean() {
        return new MyBean();
    }
}

interface MyBuilder<T extends MyBuilder> {
    T build();
}

class MyBean {

   MyBuilder myBuilder() {
       return null;
   }

}

''')
        expect:
            def myBeanMethod = ce.getEnclosedElement(ElementQuery.ALL_METHODS.named("myBean")).get()
            def myBuilderMethod = myBeanMethod.getReturnType().getEnclosedElement(ElementQuery.ALL_METHODS.named("myBuilder")).get()
            def typeArguments = myBuilderMethod.getReturnType().getTypeArguments()
            typeArguments.size() == 1
            def typeArgument = typeArguments.get("T")
            typeArgument.name == "test.MyBuilder"
            def nextTypeArguments = typeArgument.getTypeArguments()
            def nextTypeArgument = nextTypeArguments.get("T")
            nextTypeArgument.name == "java.lang.Object"
    }

    void "test recursive generic method return 4"() {
        given:
            ClassElement ce = buildClassElement('''\
package test;

class MyFactory {

    MyBean myBean() {
        return new MyBean();
    }
}

interface MyBuilder<T extends MyBuilder> {
    T build();
}

class MyBean {

   MyBuilder<?> myBuilder() {
       return null;
   }

}

''')
        expect:
            def myBeanMethod = ce.getEnclosedElement(ElementQuery.ALL_METHODS.named("myBean")).get()
            def myBuilderMethod = myBeanMethod.getReturnType().getEnclosedElement(ElementQuery.ALL_METHODS.named("myBuilder")).get()
            def typeArguments = myBuilderMethod.getReturnType().getTypeArguments()
            typeArguments.size() == 1
            def typeArgument = typeArguments.get("T")
            typeArgument.name == "test.MyBuilder"
            def nextTypeArguments = typeArgument.getTypeArguments()
            def nextTypeArgument = nextTypeArguments.get("T")
            nextTypeArgument.name == "test.MyBuilder"
            def nextNextTypeArguments = nextTypeArgument.getTypeArguments()
            def nextNextTypeArgument = nextNextTypeArguments.get("T")
            nextNextTypeArgument.name == "java.lang.Object"
    }

    void "test recursive generic method return 5"() {
        given:
            ClassElement ce = buildClassElement('''\
package test;

class MyFactory {

    MyBean myBean() {
        return new MyBean();
    }
}

interface MyBuilder<T extends MyBuilder> {
    T build();
}

class MyBean {

   MyBuilder<? extends MyBuilder> myBuilder() {
       return null;
   }

}

''')
        expect:
            def myBeanMethod = ce.getEnclosedElement(ElementQuery.ALL_METHODS.named("myBean")).get()
            def myBuilderMethod = myBeanMethod.getReturnType().getEnclosedElement(ElementQuery.ALL_METHODS.named("myBuilder")).get()
            def typeArguments = myBuilderMethod.getReturnType().getTypeArguments()
            typeArguments.size() == 1
            def typeArgument = typeArguments.get("T")
            typeArgument.name == "test.MyBuilder"
            def nextTypeArguments = typeArgument.getTypeArguments()
            def nextTypeArgument = nextTypeArguments.get("T")
            nextTypeArgument.name == "test.MyBuilder"
            def nextNextTypeArguments = nextTypeArgument.getTypeArguments()
            def nextNextTypeArgument = nextNextTypeArguments.get("T")
            nextNextTypeArgument.name == "java.lang.Object"
    }

    void "test recursive generic method return 6"() {
        given:
            ClassElement ce = buildClassElement('''\
package test;

class MyFactory {

    MyBean myBean() {
        return new MyBean();
    }
}

interface MyBuilder<T extends MyBuilder> {
    T build();
}

class MyBean<T extends MyBuilder> {

   MyBuilder<T> myBuilder() {
       return null;
   }

}

''')
        expect:
            def myBeanMethod = ce.getEnclosedElement(ElementQuery.ALL_METHODS.named("myBean")).get()
            def myBuilderMethod = myBeanMethod.getReturnType().getEnclosedElement(ElementQuery.ALL_METHODS.named("myBuilder")).get()
            def typeArguments = myBuilderMethod.getReturnType().getTypeArguments()
            typeArguments.size() == 1
            def typeArgument = typeArguments.get("T")
            typeArgument.name == "test.MyBuilder"
            def nextTypeArguments = typeArgument.getTypeArguments()
            def nextTypeArgument = nextTypeArguments.get("T")
            nextTypeArgument.name == "test.MyBuilder"
            def nextNextTypeArguments = nextTypeArgument.getTypeArguments()
            def nextNextTypeArgument = nextNextTypeArguments.get("T")
            nextNextTypeArgument.name == "java.lang.Object"
    }

    void "test recursive generic method return 7"() {
        given:
            ClassElement ce = buildClassElement('''\
package test;

class MyFactory {

    MyBean myBean() {
        return new MyBean();
    }
}

interface MyBuilder<T extends MyBuilder> {
    T build();
}

class MyBean<T extends MyBuilder> {

   MyBuilder<? extends T> myBuilder() {
       return null;
   }

}

''')
        expect:
            def myBeanMethod = ce.getEnclosedElement(ElementQuery.ALL_METHODS.named("myBean")).get()
            def myBuilderMethod = myBeanMethod.getReturnType().getEnclosedElement(ElementQuery.ALL_METHODS.named("myBuilder")).get()
            def typeArguments = myBuilderMethod.getReturnType().getTypeArguments()
            typeArguments.size() == 1
            def typeArgument = typeArguments.get("T")
            typeArgument.name == "test.MyBuilder"
            def nextTypeArguments = typeArgument.getTypeArguments()
            def nextTypeArgument = nextTypeArguments.get("T")
            nextTypeArgument.name == "test.MyBuilder"
            def nextNextTypeArguments = nextTypeArgument.getTypeArguments()
            def nextNextTypeArgument = nextNextTypeArguments.get("T")
            nextNextTypeArgument.name == "java.lang.Object"
    }

    void "test how the annotations from the type are propagated"() {
        given:
            ClassElement ce = buildClassElement('''\
package test;

import io.micronaut.inject.annotation.*;
import io.micronaut.context.annotation.*;
import java.util.List;
import io.micronaut.visitors.Book;

@jakarta.inject.Singleton
class MyBean {

    @Executable
    public void saveAll(List<Book> books) {
    }

    @Executable
    public <T extends Book> void saveAll2(List<? extends T> book) {
    }

    @Executable
    public <T extends Book> void saveAll3(List<T> book) {
    }

    @Executable
    public void save2(Book book) {
    }

    @Executable
    public <T extends Book> void save3(T book) {
    }

    @Executable
    public Book get() {
        return null;
    }
}

''')
        when:
            def saveAll = ce.findMethod("saveAll").get()
            def listTypeArgument = saveAll.getParameters()[0].getType().getTypeArguments(List).get("E")
        then:
            listTypeArgument.hasAnnotation(MyEntity.class)
            listTypeArgument.hasAnnotation(Introspected.class)

        when:
            def saveAll2 = ce.findMethod("saveAll2").get()
            def listTypeArgument2 = saveAll2.getParameters()[0].getType().getTypeArguments(List).get("E")
        then:
            listTypeArgument2.hasAnnotation(MyEntity.class)
            listTypeArgument2.hasAnnotation(Introspected.class)

        when:
            def saveAll3 = ce.findMethod("saveAll3").get()
            def listTypeArgument3 = saveAll3.getParameters()[0].getType().getTypeArguments(List).get("E")
        then:
            listTypeArgument3.hasAnnotation(MyEntity.class)
            listTypeArgument3.hasAnnotation(Introspected.class)

        when:
            def save2 = ce.findMethod("save2").get()
            def parameter2 = save2.getParameters()[0].getType()
        then:
            parameter2.hasAnnotation(MyEntity.class)
            parameter2.hasAnnotation(Introspected.class)

        when:
            def save3 = ce.findMethod("save3").get()
            def parameter3 = save3.getParameters()[0].getType()
        then:
            parameter3.hasAnnotation(MyEntity.class)
            parameter3.hasAnnotation(Introspected.class)

        when:
            def get = ce.findMethod("get").get()
            def returnType = get.getReturnType()
        then:
            returnType.hasAnnotation(MyEntity.class)
            returnType.hasAnnotation(Introspected.class)
    }

    void "test alias for recursion"() {
        given:
            ClassElement ce = buildClassElement('''\
package test;

import io.micronaut.inject.annotation.*;
import io.micronaut.context.annotation.*;
import io.micronaut.test.annotation.MockBean;
import jakarta.inject.Singleton;
import jakarta.inject.Inject;
import java.util.List;
import java.lang.Integer;

@Singleton
class MathInnerServiceSpec {

    @Inject
    MathService mathService;

    @MockBean(MathService.class)
    static class MyMock implements MathService {

        @Override
        public Integer compute(Integer num) {
            return 50;
        }
    }
}

interface MathService {

    Integer compute(Integer num);
}


@Singleton
class MathServiceImpl implements MathService {

    @Override
    public Integer compute(Integer num) {
        return num * 4; // should never be called
    }
}

''')
        when:
            def replaces = ce.getEnclosedElements(ElementQuery.ALL_INNER_CLASSES).get(0).getAnnotation(Replaces)
        then:
            replaces.stringValue("bean").get() == "test.MathService"
    }

    void "test how the type annotations from the type are propagated"() {
        given:
            ClassElement ce = buildClassElement('''\
package test;

import io.micronaut.inject.annotation.*;
import io.micronaut.context.annotation.*;
import java.util.List;
import io.micronaut.visitors.Book;
import io.micronaut.visitors.TypeUseRuntimeAnn;

@jakarta.inject.Singleton
class MyBean {

    @Executable
    public void saveAll(List<@TypeUseRuntimeAnn Book> books) {
    }

    @Executable
    public <@TypeUseRuntimeAnn T extends Book> void saveAll2(List<? extends T> book) {
    }

    @Executable
    public <@TypeUseRuntimeAnn T extends Book> void saveAll3(List<T> book) {
    }

    @Executable
    public <T extends Book> void saveAll4(List<@TypeUseRuntimeAnn ? extends T> book) {
    }

    @Executable
    public <T extends Book> void saveAll5(List<? extends @TypeUseRuntimeAnn T> book) {
    }

    @Executable
    public void save2(@TypeUseRuntimeAnn Book book) {
    }

    @Executable
    public <@TypeUseRuntimeAnn T extends Book> void save3(T book) {
    }

    @Executable
    public <T extends @TypeUseRuntimeAnn Book> void save4(T book) {
    }

    @Executable
    public <T extends Book> void save5(@TypeUseRuntimeAnn T book) {
    }

    @TypeUseRuntimeAnn
    @Executable
    public Book get() {
        return null;
    }
}

''')
        when:
            def saveAll = ce.findMethod("saveAll").get()
            def listTypeArgument = saveAll.getParameters()[0].getType().getTypeArguments(List).get("E")
        then:
            validateBookArgument(listTypeArgument)

        when:
            def saveAll2 = ce.findMethod("saveAll2").get()
            def listTypeArgument2 = saveAll2.getParameters()[0].getType().getTypeArguments(List).get("E")
        then:
            validateBookArgument(listTypeArgument2)

        when:
            def saveAll3 = ce.findMethod("saveAll3").get()
            def listTypeArgument3 = saveAll3.getParameters()[0].getType().getTypeArguments(List).get("E")
        then:
            validateBookArgument(listTypeArgument3)

        when:
            def saveAll4 = ce.findMethod("saveAll4").get()
            def listTypeArgument4 = saveAll4.getParameters()[0].getType().getTypeArguments(List).get("E")
        then:
            validateBookArgument(listTypeArgument4)

        when:
            def saveAll5 = ce.findMethod("saveAll5").get()
            def listTypeArgument5 = saveAll5.getParameters()[0].getType().getTypeArguments(List).get("E")
        then:
            validateBookArgument(listTypeArgument5)

        when:
            def save2 = ce.findMethod("save2").get()
            def parameter2 = save2.getParameters()[0].getType()
        then:
            validateBookArgument(parameter2)

        when:
            def save3 = ce.findMethod("save3").get()
            def parameter3 = save3.getParameters()[0].getType()
        then:
            validateBookArgument(parameter3)

        when:
            def save4 = ce.findMethod("save4").get()
            def parameter4 = save4.getParameters()[0].getType()
        then:
            validateBookArgument(parameter4)

        when:
            def save5 = ce.findMethod("save5").get()
            def parameter5 = save5.getParameters()[0].getType()
        then:
            validateBookArgument(parameter5)

        when:
            def get = ce.findMethod("get").get()
            def returnType = get.getReturnType()
        then:
            validateBookArgument(returnType)
    }

    void validateBookArgument(ClassElement classElement) {
        // The class element should have all the annotations present
        assert classElement.hasAnnotation(TypeUseRuntimeAnn.class)
        assert classElement.hasAnnotation(MyEntity.class)
        assert classElement.hasAnnotation(Introspected.class)

        def typeAnnotationMetadata = classElement.getTypeAnnotationMetadata()
        // The type annotations should have only type annotations
        assert typeAnnotationMetadata.hasAnnotation(TypeUseRuntimeAnn.class)
        assert !typeAnnotationMetadata.hasAnnotation(MyEntity.class)
        assert !typeAnnotationMetadata.hasAnnotation(Introspected.class)

        // Get the actual type -> the type shouldn't have any type annotations
        def type = classElement.getType()
        assert !type.hasAnnotation(TypeUseRuntimeAnn.class)
        assert type.hasAnnotation(MyEntity.class)
        assert type.hasAnnotation(Introspected.class)
        assert type.getTypeAnnotationMetadata().isEmpty()
    }

    void "test generics model"() {
        ClassElement ce = buildClassElement('''
package test;
import java.util.List;

class Test {
    List<List<List<String>>> method1() {
        return null;
    }
}
''')
        expect:
            def method1 = ce.getEnclosedElement(ElementQuery.ALL_METHODS.named("method1")).get()
            def genericType = method1.getGenericReturnType()
            def genericTypeLevel1 = genericType.getTypeArguments()["E"]
            !genericTypeLevel1.isGenericPlaceholder()
            !genericTypeLevel1.isWildcard()
            def genericTypeLevel2 = genericTypeLevel1.getTypeArguments()["E"]
            !genericTypeLevel2.isGenericPlaceholder()
            !genericTypeLevel2.isWildcard()
            def genericTypeLevel3 = genericTypeLevel2.getTypeArguments()["E"]
            !genericTypeLevel3.isGenericPlaceholder()
            !genericTypeLevel3.isWildcard()

            def type = method1.getReturnType()
            def typeLevel1 = type.getTypeArguments()["E"]
            !typeLevel1.isGenericPlaceholder()
            !typeLevel1.isWildcard()
            def typeLevel2 = typeLevel1.getTypeArguments()["E"]
            !typeLevel2.isGenericPlaceholder()
            !typeLevel2.isWildcard()
            def typeLevel3 = typeLevel2.getTypeArguments()["E"]
            !typeLevel3.isGenericPlaceholder()
            !typeLevel3.isWildcard()
    }

    void "test generics model for wildcard"() {
        ClassElement ce = buildClassElement('''
package test;
import java.util.List;

class Test<T> {

    List<?> method() {
        return null;
    }
}
''')
        expect:
            def method = ce.getEnclosedElement(ElementQuery.ALL_METHODS.named("method")).get()
            def genericTypeArgument = method.getGenericReturnType().getTypeArguments()["E"]
            !genericTypeArgument.isGenericPlaceholder()
            !genericTypeArgument.isRawType()
            genericTypeArgument.isWildcard()

            def typeArgument = method.getReturnType().getTypeArguments()["E"]
            !typeArgument.isGenericPlaceholder()
            !typeArgument.isRawType()
            typeArgument.isWildcard()
    }

    void "test generics model for placeholder"() {
        ClassElement ce = buildClassElement('''
package test;
import java.util.List;

class Test<T> {

    List<T> method() {
        return null;
    }
}
''')
        expect:
            def method = ce.getEnclosedElement(ElementQuery.ALL_METHODS.named("method")).get()
            def genericTypeArgument = method.getGenericReturnType().getTypeArguments()["E"]
            genericTypeArgument.isGenericPlaceholder()
            !genericTypeArgument.isRawType()
            !genericTypeArgument.isWildcard()

            def typeArgument = method.getReturnType().getTypeArguments()["E"]
            typeArgument.isGenericPlaceholder()
            !typeArgument.isRawType()
            !typeArgument.isWildcard()
    }

    void "test generics model for class placeholder wildcard"() {
        ClassElement ce = buildClassElement('''
package test;
import java.util.List;

class Test<T> {

    List<? extends T> method() {
        return null;
    }
}
''')
        expect:
            def method = ce.getEnclosedElement(ElementQuery.ALL_METHODS.named("method")).get()
            def genericTypeArgument = method.getGenericReturnType().getTypeArguments()["E"]
            !genericTypeArgument.isGenericPlaceholder()
            !genericTypeArgument.isRawType()
            genericTypeArgument.isWildcard()

            def genericWildcard = genericTypeArgument as WildcardElement
            !genericWildcard.lowerBounds
            genericWildcard.upperBounds.size() == 1
            def genericUpperBound = genericWildcard.upperBounds[0]
            genericUpperBound.name == "java.lang.Object"
            genericUpperBound.isGenericPlaceholder()
            !genericUpperBound.isWildcard()
            !genericUpperBound.isRawType()
            def genericPlaceholderUpperBound = genericUpperBound as GenericPlaceholderElement
            genericPlaceholderUpperBound.variableName == "T"
            genericPlaceholderUpperBound.declaringElement.get() == ce

            def typeArgument = method.getReturnType().getTypeArguments()["E"]
            !typeArgument.isGenericPlaceholder()
            !typeArgument.isRawType()
            typeArgument.isWildcard()

            def wildcard = genericTypeArgument as WildcardElement
            !wildcard.lowerBounds
            wildcard.upperBounds.size() == 1
            def upperBound = wildcard.upperBounds[0]
            upperBound.name == "java.lang.Object"
            upperBound.isGenericPlaceholder()
            !upperBound.isWildcard()
            !upperBound.isRawType()
            def placeholderUpperBound = upperBound as GenericPlaceholderElement
            placeholderUpperBound.variableName == "T"
            placeholderUpperBound.declaringElement.get() == ce
    }

    void "test generics model for method placeholder wildcard"() {
        ClassElement ce = buildClassElement('''
package test;
import java.util.List;

class Test {

    <T> List<? extends T> method() {
        return null;
    }
}
''')
        expect:
            def method = ce.getEnclosedElement(ElementQuery.ALL_METHODS.named("method")).get()
            method.getDeclaredTypeVariables().size() == 1
            method.getDeclaredTypeVariables()[0].declaringElement.get() == method
            method.getDeclaredTypeVariables()[0].variableName == "T"
            method.getDeclaredTypeArguments().size() == 1
            def placeholder = method.getDeclaredTypeArguments()["T"] as GenericPlaceholderElement
            placeholder.declaringElement.get() == method
            placeholder.variableName == "T"
            def genericTypeArgument = method.getGenericReturnType().getTypeArguments()["E"]
            !genericTypeArgument.isGenericPlaceholder()
            !genericTypeArgument.isRawType()
            genericTypeArgument.isWildcard()

            def genericWildcard = genericTypeArgument as WildcardElement
            !genericWildcard.lowerBounds
            genericWildcard.upperBounds.size() == 1
            def genericUpperBound = genericWildcard.upperBounds[0]
            genericUpperBound.name == "java.lang.Object"
            genericUpperBound.isGenericPlaceholder()
            !genericUpperBound.isWildcard()
            !genericUpperBound.isRawType()
            def genericPlaceholderUpperBound = genericUpperBound as GenericPlaceholderElement
            genericPlaceholderUpperBound.variableName == "T"
            genericPlaceholderUpperBound.declaringElement.get() == method

            def typeArgument = method.getReturnType().getTypeArguments()["E"]
            !typeArgument.isGenericPlaceholder()
            !typeArgument.isRawType()
            typeArgument.isWildcard()

            def wildcard = genericTypeArgument as WildcardElement
            !wildcard.lowerBounds
            wildcard.upperBounds.size() == 1
            def upperBound = wildcard.upperBounds[0]
            upperBound.name == "java.lang.Object"
            upperBound.isGenericPlaceholder()
            !upperBound.isWildcard()
            !upperBound.isRawType()
            def placeholderUpperBound = upperBound as GenericPlaceholderElement
            placeholderUpperBound.variableName == "T"
            placeholderUpperBound.declaringElement.get() == method
    }

    void "test generics model for constructor placeholder wildcard"() {
        ClassElement ce = buildClassElement('''
package test;
import java.util.List;

class Test {

    <T> Test(List<? extends T> list) {
    }
}
''')
        expect:
            def method = ce.getPrimaryConstructor().get()
            method.getDeclaredTypeVariables().size() == 1
            method.getDeclaredTypeVariables()[0].declaringElement.get() == method
            method.getDeclaredTypeVariables()[0].variableName == "T"
            method.getDeclaredTypeArguments().size() == 1
            def placeholder = method.getDeclaredTypeArguments()["T"] as GenericPlaceholderElement
            placeholder.declaringElement.get() == method
            placeholder.variableName == "T"
            def genericTypeArgument = method.getParameters()[0].getGenericType().getTypeArguments()["E"]
            !genericTypeArgument.isGenericPlaceholder()
            !genericTypeArgument.isRawType()
            genericTypeArgument.isWildcard()

            def genericWildcard = genericTypeArgument as WildcardElement
            !genericWildcard.lowerBounds
            genericWildcard.upperBounds.size() == 1
            def genericUpperBound = genericWildcard.upperBounds[0]
            genericUpperBound.name == "java.lang.Object"
            genericUpperBound.isGenericPlaceholder()
            !genericUpperBound.isWildcard()
            !genericUpperBound.isRawType()
            def genericPlaceholderUpperBound = genericUpperBound as GenericPlaceholderElement
            genericPlaceholderUpperBound.variableName == "T"
            genericPlaceholderUpperBound.declaringElement.get() == method

            def typeArgument = method.getParameters()[0].getType().getTypeArguments()["E"]
            !typeArgument.isGenericPlaceholder()
            !typeArgument.isRawType()
            typeArgument.isWildcard()

            def wildcard = genericTypeArgument as WildcardElement
            !wildcard.lowerBounds
            wildcard.upperBounds.size() == 1
            def upperBound = wildcard.upperBounds[0]
            upperBound.name == "java.lang.Object"
            upperBound.isGenericPlaceholder()
            !upperBound.isWildcard()
            !upperBound.isRawType()
            def placeholderUpperBound = upperBound as GenericPlaceholderElement
            placeholderUpperBound.variableName == "T"
            placeholderUpperBound.declaringElement.get() == method
    }

    void "test generics equality"() {
        ClassElement ce = buildClassElement('''
package test;
import java.util.List;

class Test<T extends Number> {

    Number number;

    <N extends T> Test(List<? extends N> list) {
    }

    <N extends T> List<? extends N> method1() {
        return null;
    }

    List<? extends T> method2() {
        return null;
    }

    T method3() {
        return null;
    }

    List<List<? extends T>> method4() {
        return null;
    }

    List<List<T>> method5() {
        return null;
    }

    Test<T> method6() {
        return null;
    }

    Test<?> method7() {
        return null;
    }

    Test method8() {
        return null;
    }

    <N extends T> Test<? extends N> method9() {
        return null;
    }

    <N extends T> Test<? super N> method10() {
        return null;
    }
}
''')
        expect:
            def numberType = ce.getFields()[0].getType()
            def constructor = ce.getPrimaryConstructor().get()
            constructor.getParameters()[0].getGenericType().getTypeArguments(List).get("E") == numberType
            constructor.getParameters()[0].getType().getTypeArguments(List).get("E") == numberType

            ce.findMethod("method1").get().getGenericReturnType().getTypeArguments(List).get("E") == numberType
            ce.findMethod("method1").get().getReturnType().getTypeArguments(List).get("E") == numberType

            ce.findMethod("method2").get().getGenericReturnType().getTypeArguments(List).get("E") == numberType
            ce.findMethod("method2").get().getReturnType().getTypeArguments(List).get("E") == numberType

            ce.findMethod("method3").get().getGenericReturnType() == numberType
            ce.findMethod("method3").get().getReturnType() == numberType

            ce.findMethod("method4").get().getGenericReturnType().getTypeArguments(List).get("E").getTypeArguments(List).get("E") == numberType
            ce.findMethod("method4").get().getReturnType().getTypeArguments(List).get("E").getTypeArguments(List).get("E") == numberType

            ce.findMethod("method5").get().getGenericReturnType().getTypeArguments(List).get("E").getTypeArguments(List).get("E") == numberType
            ce.findMethod("method5").get().getReturnType().getTypeArguments(List).get("E").getTypeArguments(List).get("E") == numberType

            ce.findMethod("method6").get().getGenericReturnType().getTypeArguments("test.Test").get("T") == numberType
            ce.findMethod("method6").get().getReturnType().getTypeArguments("test.Test").get("T") == numberType

            ce.findMethod("method7").get().getGenericReturnType().getTypeArguments("test.Test").get("T") == numberType
            ce.findMethod("method7").get().getReturnType().getTypeArguments("test.Test").get("T") == numberType

            ce.findMethod("method8").get().getGenericReturnType().getTypeArguments("test.Test").get("T") == numberType
            ce.findMethod("method8").get().getReturnType().getTypeArguments("test.Test").get("T") == numberType

            ce.findMethod("method9").get().getGenericReturnType().getTypeArguments("test.Test").get("T") == numberType
            ce.findMethod("method9").get().getReturnType().getTypeArguments("test.Test").get("T") == numberType

            ce.findMethod("method10").get().getGenericReturnType().getTypeArguments("test.Test").get("T") == numberType
            ce.findMethod("method10").get().getReturnType().getTypeArguments("test.Test").get("T") == numberType
    }

    void "test inherit parameter annotation"() {
        ClassElement ce = buildClassElement('''
package test;
import java.util.List;

interface MyApi {

    String get(@io.micronaut.visitors.MyParameter("X-username") String username);
}

class UserController implements MyApi {

    @Override
    public String get(String username) {
        return null;
    }

}

''')
        expect:
            ce.findMethod("get").get().getParameters()[0].hasAnnotation(MyParameter)
    }

    void "test interface placeholder"() {
        ClassElement ce = buildClassElement('''
package test;
import java.util.List;

class MyRepo implements Repo<MyBean, Long> {
}

interface Repo<E, ID> extends GenericRepository<E, ID> {
}

interface GenericRepository<E, ID> {
}


class MyBean {
    private String name;

    public String getName() {
        return name;
    }

    public void setName(String name) {
        this.name = name;
    }
}

''')

        when:
            def repo = ce.getTypeArguments("test.Repo")
        then:
            repo.get("E").simpleName == "MyBean"
            repo.get("E").getMethods().size() == 2
            repo.get("E").getFields().size() == 1
        when:
            def genRepo = ce.getTypeArguments("test.GenericRepository")
        then:
            genRepo.get("E").simpleName == "MyBean"
            genRepo.get("E").getMethods().size() == 2
            genRepo.get("E").getFields().size() == 1
    }

    void "test interface type annotations"() {
        ClassElement ce = buildClassElement('''
package test;
import jakarta.validation.Valid;
import java.util.List;

interface MyRepo extends Repo<@Valid MyBean, Long> {
}

interface Repo<E, ID> extends GenericRepository<E, ID> {

    void save(E entity);

}

interface GenericRepository<E, ID> {
}


class MyBean {
    private String name;

    public String getName() {
        return name;
    }

    public void setName(String name) {
        this.name = name;
    }
}

''')

        when:
            def method = ce.findMethod("save").get()
            def type = method.parameters[0].getGenericType()
        then:
            type.hasAnnotation(Valid)
    }

<<<<<<< HEAD
    void "test interface with type with not inherited generic annotations and conflicting method"() {
        ClassElement ce = buildClassElement('''
package test;
import jakarta.validation.Valid;
import jakarta.validation.constraints.NotNull;
import jakarta.validation.constraints.Null;
import java.util.List;

interface MyImpl extends BaseRepository<Long, @NotNull MyBean>, Finder<Long, @Null MyBean> {
}

interface BaseRepository<K, V> {
V findById(K key);
}

interface Finder<K, V> {
V findById(K key);
}

class MyBean {
    private String name;

    public String getName() {
        return name;
    }

    public void setName(String name) {
        this.name = name;
    }
}

''')

        when:
            def method = ce.findMethod("findById").get()
            def type = method.getGenericReturnType()
        then:
            method.getAnnotationNames().isEmpty()
            method.getReturnType().isEmpty()
            type.hasAnnotation(NotNull)
            !type.hasAnnotation(Null)
    }

    void "test interface with type with not inherited generic annotations and conflicting method different order"() {
        ClassElement ce = buildClassElement('''
package test;
import jakarta.validation.Valid;
import jakarta.validation.constraints.NotNull;
import jakarta.validation.constraints.Null;
import java.util.List;

interface MyImpl extends Finder<Long, @Null MyBean>, BaseRepository<Long, @NotNull MyBean>  {
}

interface BaseRepository<K, V> {
V findById(K key);
}

interface Finder<K, V> {
V findById(K key);
}

class MyBean {
    private String name;

    public String getName() {
        return name;
    }

    public void setName(String name) {
        this.name = name;
    }
}

''')

        when:
            def method = ce.findMethod("findById").get()
            def type = method.getGenericReturnType()
        then:
            method.getAnnotationNames().isEmpty()
            method.getReturnType().isEmpty()
            !type.hasAnnotation(NotNull)
            type.hasAnnotation(Null)
    }

    void "test interface with conflicting method having not inherited method annotations"() {
        ClassElement ce = buildClassElement('''
package test;
import jakarta.validation.Valid;
import jakarta.validation.constraints.NotNull;
import jakarta.validation.constraints.Null;
import java.util.List;

interface MyImpl extends BaseRepository<Long, MyBean>, Finder<Long, MyBean> {
}

interface BaseRepository<K, V> {
@NotNull V findById(K key);
}

interface Finder<K, V> {
@Null V findById(K key);
}

class MyBean {
    private String name;

    public String getName() {
        return name;
    }

    public void setName(String name) {
        this.name = name;
    }
}

''')

        when:
            def method = ce.findMethod("findById").get()
        then:
            method.getReturnType().isEmpty()
            method.getGenericReturnType().isEmpty()
            method.hasAnnotation(NotNull)
            !method.hasAnnotation(Null)
    }

    void "test interface with type with inherited generic annotations and conflicting method"() {
        ClassElement ce = buildClassElement('''
package test;
import jakarta.validation.Valid;
import jakarta.validation.constraints.NotNull;
import jakarta.validation.constraints.Null;
import java.lang.annotation.Inherited;
import java.util.List;

import static java.lang.annotation.ElementType.ANNOTATION_TYPE;
import static java.lang.annotation.ElementType.CONSTRUCTOR;
import static java.lang.annotation.ElementType.FIELD;
import static java.lang.annotation.ElementType.METHOD;
import static java.lang.annotation.ElementType.PARAMETER;
import static java.lang.annotation.ElementType.TYPE_USE;
import static java.lang.annotation.RetentionPolicy.RUNTIME;

import java.lang.annotation.Documented;
import java.lang.annotation.Repeatable;
import java.lang.annotation.Retention;
import java.lang.annotation.Target;

interface MyImpl extends BaseRepository<Long, @MyAnnotation1 MyBean>, Finder<Long, @MyAnnotation2 MyBean> {
}

interface BaseRepository<K, V> {
V findById(K key);
}

interface Finder<K, V> {
V findById(K key);
}

class MyBean {
    private String name;

    public String getName() {
        return name;
    }

    public void setName(String name) {
        this.name = name;
    }
}

@Target({ METHOD, FIELD, ANNOTATION_TYPE, CONSTRUCTOR, PARAMETER, TYPE_USE })
@Retention(RUNTIME)
@Documented
@Inherited
@interface MyAnnotation1 {
}

@Target({ METHOD, FIELD, ANNOTATION_TYPE, CONSTRUCTOR, PARAMETER, TYPE_USE })
@Retention(RUNTIME)
@Documented
@Inherited
@interface MyAnnotation2 {
}

''')

        when:
            def method = ce.findMethod("findById").get()
            def type = method.getGenericReturnType()
        then:
            method.getAnnotationNames().isEmpty()
            method.getReturnType().isEmpty()
            type.hasAnnotation("test.MyAnnotation1")
            !type.hasAnnotation("test.MyAnnotation2")
    }

    void "test interface with conflicting method having inherited method annotations"() {
        ClassElement ce = buildClassElement('''
package test;
import jakarta.validation.Valid;
import jakarta.validation.constraints.NotNull;
import jakarta.validation.constraints.Null;
import java.lang.annotation.Inherited;
import java.util.List;

import static java.lang.annotation.ElementType.ANNOTATION_TYPE;
import static java.lang.annotation.ElementType.CONSTRUCTOR;
import static java.lang.annotation.ElementType.FIELD;
import static java.lang.annotation.ElementType.METHOD;
import static java.lang.annotation.ElementType.PARAMETER;
import static java.lang.annotation.ElementType.TYPE_USE;
import static java.lang.annotation.RetentionPolicy.RUNTIME;

import java.lang.annotation.Documented;
import java.lang.annotation.Repeatable;
import java.lang.annotation.Retention;
import java.lang.annotation.Target;

interface MyImpl extends BaseRepository<Long, MyBean>, Finder<Long, MyBean> {
}

interface BaseRepository<K, V> {
@MyAnnotation1 V findById(K key);
}

interface Finder<K, V> {
@MyAnnotation2 V findById(K key);
}

class MyBean {
    private String name;

    public String getName() {
        return name;
    }

    public void setName(String name) {
        this.name = name;
    }
}

@Target({ METHOD, FIELD, ANNOTATION_TYPE, CONSTRUCTOR, PARAMETER, TYPE_USE })
@Retention(RUNTIME)
@Documented
@Inherited
@interface MyAnnotation1 {
}

@Target({ METHOD, FIELD, ANNOTATION_TYPE, CONSTRUCTOR, PARAMETER, TYPE_USE })
@Retention(RUNTIME)
@Documented
@Inherited
@interface MyAnnotation2 {
}

''')

        when:
            def method = ce.findMethod("findById").get()
        then:
            method.getAnnotationNames() == ["test.MyAnnotation1"] as Set
            method.getGenericReturnType().isEmpty()
            method.getReturnType().isEmpty()
            method.getGenericReturnType().getType().isEmpty()
            method.getReturnType().getGenericType().isEmpty()
    }

    void "test interface with conflicting method having inherited method parameter annotations"() {
        ClassElement ce = buildClassElement('''
package test;
import jakarta.validation.Valid;
import jakarta.validation.constraints.NotNull;
import jakarta.validation.constraints.Null;
import java.lang.annotation.Inherited;
import java.util.List;

import static java.lang.annotation.ElementType.ANNOTATION_TYPE;
import static java.lang.annotation.ElementType.CONSTRUCTOR;
import static java.lang.annotation.ElementType.FIELD;
import static java.lang.annotation.ElementType.METHOD;
import static java.lang.annotation.ElementType.PARAMETER;
import static java.lang.annotation.ElementType.TYPE_USE;
import static java.lang.annotation.RetentionPolicy.RUNTIME;

import java.lang.annotation.Documented;
import java.lang.annotation.Repeatable;
import java.lang.annotation.Retention;
import java.lang.annotation.Target;

interface MyImpl extends BaseRepository<Long, MyBean>, Finder<Long, MyBean> {
}

interface BaseRepository<K, V> {
V findById(@MyAnnotation1 K key);
}

interface Finder<K, V> {
V findById(@MyAnnotation2 K key);
}

class MyBean {
    private String name;

    public String getName() {
        return name;
    }

    public void setName(String name) {
        this.name = name;
    }
}

@Target({ METHOD, FIELD, ANNOTATION_TYPE, CONSTRUCTOR, PARAMETER, TYPE_USE })
@Retention(RUNTIME)
@Documented
@Inherited
@interface MyAnnotation1 {
}

@Target({ METHOD, FIELD, ANNOTATION_TYPE, CONSTRUCTOR, PARAMETER, TYPE_USE })
@Retention(RUNTIME)
@Documented
@Inherited
@interface MyAnnotation2 {
}

''')

        when:
            def method = ce.findMethod("findById").get()
        then:
            method.getParameters()[0].getAnnotationNames() == ["test.MyAnnotation1"] as Set
            method.getParameters()[0].getType().getAnnotationNames().isEmpty()
            method.getParameters()[0].getGenericType().getAnnotationNames().isEmpty()
=======
    @Issue('https://github.com/micronaut-projects/micronaut-core/issues/10042')
    void "private record"() {
        given:
        def outerElement = buildClassElement("""
package test;

class Outer {
    private record Rec(String foo) {

    }
}
""")
        def recordElement = outerElement.getEnclosedElement(ElementQuery.ALL_INNER_CLASSES).get()

        expect:
        recordElement.getPrimaryConstructor().isEmpty()
>>>>>>> 5bbfded0
    }

    private void assertListGenericArgument(ClassElement type, Closure cl) {
        def arg1 = type.getAllTypeArguments().get(List.class.name).get("E")
        def arg2 = type.getAllTypeArguments().get(Collection.class.name).get("E")
        def arg3 = type.getAllTypeArguments().get(Iterable.class.name).get("T")
        cl.call(arg1)
        cl.call(arg2)
        cl.call(arg3)
    }

    private void assertMethodsByName(List<MethodElement> allMethods, String name, List<String> expectedDeclaringTypeSimpleNames) {
        Collection<MethodElement> methods = collectElements(allMethods, name)
        assert expectedDeclaringTypeSimpleNames.size() == methods.size()
        for (String expectedDeclaringTypeSimpleName : expectedDeclaringTypeSimpleNames) {
            assert oneElementPresentWithDeclaringType(methods, expectedDeclaringTypeSimpleName)
        }
    }

    private void assertFieldsByName(List<FieldElement> allFields, String name, List<String> expectedDeclaringTypeSimpleNames) {
        Collection<FieldElement> fields = collectElements(allFields, name)
        assert expectedDeclaringTypeSimpleNames.size() == fields.size()
        for (String expectedDeclaringTypeSimpleName : expectedDeclaringTypeSimpleNames) {
            assert oneElementPresentWithDeclaringType(fields, expectedDeclaringTypeSimpleName)
        }
    }

    private boolean oneElementPresentWithDeclaringType(Collection<MemberElement> elements, String declaringTypeSimpleName) {
        elements.stream()
                .filter { it -> it.getDeclaringType().getSimpleName() == declaringTypeSimpleName }
                .count() == 1
    }

    static <T extends Element> Collection<T> collectElements(List<T> allElements, String name) {
        return allElements.findAll { it.name == name }
    }
}<|MERGE_RESOLUTION|>--- conflicted
+++ resolved
@@ -2938,7 +2938,24 @@
             type.hasAnnotation(Valid)
     }
 
-<<<<<<< HEAD
+    @Issue('https://github.com/micronaut-projects/micronaut-core/issues/10042')
+    void "private record"() {
+        given:
+        def outerElement = buildClassElement("""
+package test;
+
+class Outer {
+    private record Rec(String foo) {
+
+    }
+}
+""")
+        def recordElement = outerElement.getEnclosedElement(ElementQuery.ALL_INNER_CLASSES).get()
+
+        expect:
+        recordElement.getPrimaryConstructor().isEmpty()
+    }
+
     void "test interface with type with not inherited generic annotations and conflicting method"() {
         ClassElement ce = buildClassElement('''
 package test;
@@ -3276,24 +3293,6 @@
             method.getParameters()[0].getAnnotationNames() == ["test.MyAnnotation1"] as Set
             method.getParameters()[0].getType().getAnnotationNames().isEmpty()
             method.getParameters()[0].getGenericType().getAnnotationNames().isEmpty()
-=======
-    @Issue('https://github.com/micronaut-projects/micronaut-core/issues/10042')
-    void "private record"() {
-        given:
-        def outerElement = buildClassElement("""
-package test;
-
-class Outer {
-    private record Rec(String foo) {
-
-    }
-}
-""")
-        def recordElement = outerElement.getEnclosedElement(ElementQuery.ALL_INNER_CLASSES).get()
-
-        expect:
-        recordElement.getPrimaryConstructor().isEmpty()
->>>>>>> 5bbfded0
     }
 
     private void assertListGenericArgument(ClassElement type, Closure cl) {
