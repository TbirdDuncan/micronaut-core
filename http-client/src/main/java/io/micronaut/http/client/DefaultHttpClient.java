/*
 * Copyright 2017-2018 original authors
 *
 * Licensed under the Apache License, Version 2.0 (the "License");
 * you may not use this file except in compliance with the License.
 * You may obtain a copy of the License at
 *
 * http://www.apache.org/licenses/LICENSE-2.0
 *
 * Unless required by applicable law or agreed to in writing, software
 * distributed under the License is distributed on an "AS IS" BASIS,
 * WITHOUT WARRANTIES OR CONDITIONS OF ANY KIND, either express or implied.
 * See the License for the specific language governing permissions and
 * limitations under the License.
 */
package io.micronaut.http.client;

import com.fasterxml.jackson.databind.JsonNode;
import com.fasterxml.jackson.databind.ObjectMapper;
import com.typesafe.netty.HandlerSubscriber;
import com.typesafe.netty.http.HttpStreamsClientHandler;
import com.typesafe.netty.http.StreamedHttpResponse;
import io.micronaut.context.annotation.Parameter;
import io.micronaut.context.annotation.Prototype;
import io.micronaut.core.async.publisher.Publishers;
import io.micronaut.core.async.subscriber.CompletionAwareSubscriber;
import io.micronaut.core.beans.BeanMap;
import io.micronaut.core.convert.ConversionService;
<<<<<<< HEAD
=======
import io.micronaut.core.convert.exceptions.ConversionErrorException;
>>>>>>> 161bf9c7
import io.micronaut.core.io.ResourceResolver;
import io.micronaut.core.io.buffer.ByteBuffer;
import io.micronaut.core.io.buffer.ByteBufferFactory;
import io.micronaut.core.order.OrderUtil;
import io.micronaut.core.reflect.InstantiationUtils;
import io.micronaut.core.util.ArrayUtils;
import io.micronaut.core.util.PathMatcher;
import io.micronaut.core.util.StringUtils;
import io.micronaut.core.util.Toggleable;
import io.micronaut.http.HttpStatus;
import io.micronaut.http.MediaType;
import io.micronaut.http.MutableHttpRequest;
import io.micronaut.http.annotation.Filter;
import io.micronaut.http.client.exceptions.ContentLengthExceededException;
import io.micronaut.http.client.exceptions.HttpClientException;
import io.micronaut.http.client.exceptions.HttpClientResponseException;
<<<<<<< HEAD
import io.micronaut.http.client.ssl.NettyClientSslBuilder;
=======
import io.micronaut.http.codec.CodecException;
>>>>>>> 161bf9c7
import io.micronaut.http.codec.MediaTypeCodec;
import io.micronaut.http.codec.MediaTypeCodecRegistry;
import io.micronaut.http.filter.ClientFilterChain;
import io.micronaut.http.filter.HttpClientFilter;
import io.micronaut.http.netty.buffer.NettyByteBufferFactory;
import io.micronaut.http.ssl.SslConfiguration;
import io.micronaut.jackson.ObjectMapperFactory;
import io.micronaut.jackson.codec.JsonMediaTypeCodec;
import io.micronaut.jackson.codec.JsonStreamMediaTypeCodec;
import io.micronaut.jackson.parser.JacksonProcessor;
import io.micronaut.runtime.ApplicationConfiguration;
import io.netty.bootstrap.Bootstrap;
<<<<<<< HEAD
import io.netty.buffer.ByteBuf;
import io.netty.buffer.ByteBufAllocator;
import io.netty.buffer.ByteBufUtil;
import io.netty.channel.Channel;
import io.netty.channel.ChannelFuture;
import io.netty.channel.ChannelFutureListener;
import io.netty.channel.ChannelHandlerContext;
import io.netty.channel.ChannelInitializer;
import io.netty.channel.ChannelOption;
import io.netty.channel.ChannelPipeline;
import io.netty.channel.EventLoopGroup;
import io.netty.channel.SimpleChannelInboundHandler;
=======
import io.netty.buffer.*;
import io.netty.channel.*;
>>>>>>> 161bf9c7
import io.netty.channel.nio.NioEventLoopGroup;
import io.netty.channel.socket.nio.NioSocketChannel;
import io.netty.handler.codec.TooLongFrameException;
import io.netty.handler.codec.http.FullHttpMessage;
import io.netty.handler.codec.http.FullHttpRequest;
import io.netty.handler.codec.http.FullHttpResponse;
import io.netty.handler.codec.http.HttpClientCodec;
import io.netty.handler.codec.http.HttpContent;
import io.netty.handler.codec.http.HttpContentDecompressor;
import io.netty.handler.codec.http.HttpHeaderNames;
import io.netty.handler.codec.http.HttpHeaderValues;
import io.netty.handler.codec.http.HttpHeaders;
import io.netty.handler.codec.http.HttpObjectAggregator;
import io.netty.handler.codec.http.HttpResponseStatus;
import io.netty.handler.codec.http.HttpUtil;
import io.netty.handler.codec.http.multipart.HttpPostRequestEncoder;
import io.netty.handler.proxy.HttpProxyHandler;
import io.netty.handler.proxy.Socks5ProxyHandler;
import io.netty.handler.ssl.SslContext;
import io.netty.handler.ssl.SslHandler;
import io.netty.handler.timeout.ReadTimeoutException;
import io.netty.handler.timeout.ReadTimeoutHandler;
import io.reactivex.*;
import io.reactivex.disposables.Disposable;
import io.reactivex.functions.Consumer;
import io.reactivex.functions.Function;
import org.reactivestreams.Publisher;
import org.reactivestreams.Subscriber;
import org.reactivestreams.Subscription;
import org.slf4j.Logger;
import org.slf4j.LoggerFactory;

import javax.annotation.Nullable;
import javax.annotation.PreDestroy;
import javax.inject.Inject;
import javax.net.ssl.SSLEngine;
import java.io.Closeable;
import java.net.Proxy.Type;
import java.net.SocketAddress;
import java.net.URI;
import java.net.URL;
import java.nio.charset.Charset;
import java.nio.charset.StandardCharsets;
import java.time.Duration;
<<<<<<< HEAD
import java.util.ArrayList;
import java.util.Arrays;
import java.util.Collections;
import java.util.HashSet;
import java.util.List;
import java.util.Map;
import java.util.Optional;
import java.util.OptionalInt;
import java.util.Set;
import java.util.concurrent.CompletableFuture;
=======
import java.util.*;
import java.util.concurrent.Callable;
>>>>>>> 161bf9c7
import java.util.concurrent.ThreadFactory;
import java.util.concurrent.TimeUnit;
import java.util.concurrent.atomic.AtomicBoolean;
import java.util.concurrent.atomic.AtomicInteger;
import java.util.concurrent.atomic.AtomicReference;
import java.util.logging.Handler;

/**
 * Default implementation of the {@link HttpClient} interface based on Netty
 *
 * @author Graeme Rocher
 * @since 1.0
 */
@Prototype
public class DefaultHttpClient implements RxHttpClient, RxStreamingHttpClient, Closeable, AutoCloseable {

    private static final Logger LOG = LoggerFactory.getLogger(DefaultHttpClient.class);

    protected static final String HANDLER_AGGREGATOR = "http-aggregator";
    protected static final String HANDLER_STREAM = "stream-handler";
    protected static final String HANDLER_DECODER = "http-decoder";
    protected final Bootstrap bootstrap;
    protected EventLoopGroup group;
    protected MediaTypeCodecRegistry mediaTypeCodecRegistry;
    protected ByteBufferFactory<ByteBufAllocator, ByteBuf> byteBufferFactory = new NettyByteBufferFactory();

    private final LoadBalancer loadBalancer;
    private final HttpClientConfiguration configuration;
    private final Optional<SslContext> sslContext;
    private final HttpClientFilter[] filters;
    private final Charset defaultCharset;
    private Set<String> clientIdentifiers = Collections.emptySet();

    /**
     * Construct a client for the given arguments
     *
     * @param loadBalancer  The {@link LoadBalancer} to use for selecting servers
     * @param configuration The {@link HttpClientConfiguration} object
     * @param codecRegistry The {@link MediaTypeCodecRegistry} to use for encoding and decoding objects
     */
    @Inject
    public DefaultHttpClient(@Parameter LoadBalancer loadBalancer,
                             @Parameter HttpClientConfiguration configuration,
                             NettyClientSslBuilder nettyClientSslBuilder,
                             MediaTypeCodecRegistry codecRegistry,
                             HttpClientFilter... filters) {

        this.loadBalancer = loadBalancer;
        this.defaultCharset = configuration.getDefaultCharset();
        this.bootstrap = new Bootstrap();
        this.configuration = configuration;
        this.sslContext = nettyClientSslBuilder.build();
        this.group = createEventLoopGroup(configuration);
        this.bootstrap.group(group)
            .channel(NioSocketChannel.class)
            .option(ChannelOption.SO_KEEPALIVE, true);

        for (Map.Entry<ChannelOption, Object> entry : configuration.getChannelOptions().entrySet()) {
            Object v = entry.getValue();
            if (v != null) {
                ChannelOption channelOption = entry.getKey();
                bootstrap.option(channelOption, v);
            }
        }
        this.mediaTypeCodecRegistry = codecRegistry;
        this.filters = filters;
    }

    public DefaultHttpClient(URL url,
                             HttpClientConfiguration configuration,
                             NettyClientSslBuilder nettyClientSslBuilder,
                             MediaTypeCodecRegistry codecRegistry,
                             HttpClientFilter... filters) {
        this(LoadBalancer.fixed(url), configuration, nettyClientSslBuilder, codecRegistry, filters);
    }

    public DefaultHttpClient(LoadBalancer loadBalancer) {
        this(loadBalancer,
            new DefaultHttpClientConfiguration(),
            new NettyClientSslBuilder(new SslConfiguration(), new ResourceResolver()),
            createDefaultMediaTypeRegistry());
    }

    public DefaultHttpClient(@Parameter URL url) {
        this(LoadBalancer.fixed(url));
    }

    @Override
    public HttpClient start() {
        if (!isRunning()) {
            this.group = createEventLoopGroup(configuration);
        }
        return this;
    }

    @Override
    public boolean isRunning() {
        return !group.isShutdown();
    }

    @Override
    @PreDestroy
    public HttpClient stop() {
        if (isRunning()) {
            this.group.shutdownGracefully().addListener(f -> {
                if (!f.isSuccess() && LOG.isErrorEnabled()) {
                    Throwable cause = f.cause();
                    LOG.error("Error shutting down HTTP client: " + cause.getMessage(), cause);
                }
            });
        }
        return this;
    }

    /**
     * Sets the client identifiers that this client applies to. Used to select a subset of {@link HttpClientFilter}.
     * The client identifiers are equivalents to the value of {@link Client#id()}
     *
     * @param clientIdentifiers The client identifiers
     */
    public void setClientIdentifiers(Set<String> clientIdentifiers) {
        if (clientIdentifiers != null) {
            this.clientIdentifiers = clientIdentifiers;
        }
    }

    /**
     * @param clientIdentifiers The client identifiers
     * @see #setClientIdentifiers(Set)
     */
    public void setClientIdentifiers(String... clientIdentifiers) {
        if (clientIdentifiers != null) {
            this.clientIdentifiers = new HashSet<>(Arrays.asList(clientIdentifiers));
        }
    }

    /**
     * @return The {@link MediaTypeCodecRegistry} used by this client
     */
    public MediaTypeCodecRegistry getMediaTypeCodecRegistry() {
        return mediaTypeCodecRegistry;
    }

    /**
     * Sets the {@link MediaTypeCodecRegistry} used by this client
     *
     * @param mediaTypeCodecRegistry The registry to use. Should not be null
     */
    public void setMediaTypeCodecRegistry(MediaTypeCodecRegistry mediaTypeCodecRegistry) {
        if (mediaTypeCodecRegistry != null) {
            this.mediaTypeCodecRegistry = mediaTypeCodecRegistry;
        }
    }

    @Override
    public BlockingHttpClient toBlocking() {
        return new BlockingHttpClient() {
            @Override
            public <I, O> io.micronaut.http.HttpResponse<O> exchange(io.micronaut.http.HttpRequest<I> request, io.micronaut.core.type.Argument<O> bodyType) {
                Flowable<io.micronaut.http.HttpResponse<O>> publisher = DefaultHttpClient.this.exchange(request, bodyType);
                return publisher.blockingFirst();
            }
        };
    }

    @SuppressWarnings("unchecked")
    @Override
    public <I> Flowable<ByteBuffer<?>> dataStream(io.micronaut.http.HttpRequest<I> request) {
        return Flowable.fromPublisher(resolveRequestURI(request))
            .flatMap(buildDataStreamPublisher(request));

    }

    @Override
    public <I> Flowable<io.micronaut.http.HttpResponse<ByteBuffer<?>>> exchangeStream(io.micronaut.http.HttpRequest<I> request) {
        return Flowable.fromPublisher(resolveRequestURI(request))
            .flatMap(buildExchangeStreamPublisher(request));
    }

    @Override
    public <I, O> Flowable<O> jsonStream(io.micronaut.http.HttpRequest<I> request, io.micronaut.core.type.Argument<O> type) {

        return Flowable.fromPublisher(resolveRequestURI(request))
            .flatMap(buildJsonStreamPublisher(request, type));

    }

    @SuppressWarnings("unchecked")
    @Override
    public <I> Flowable<Map<String, Object>> jsonStream(io.micronaut.http.HttpRequest<I> request) {
        Flowable flowable = jsonStream(request, Map.class);
        return flowable;
    }

    @Override
    public <I, O> Flowable<O> jsonStream(io.micronaut.http.HttpRequest<I> request, Class<O> type) {
        return jsonStream(request, io.micronaut.core.type.Argument.of(type));
    }

    @Override
    public <I, O> Flowable<io.micronaut.http.HttpResponse<O>> exchange(io.micronaut.http.HttpRequest<I> request, io.micronaut.core.type.Argument<O> bodyType) {
        Publisher<URI> uriPublisher = resolveRequestURI(request);
        return Flowable.fromPublisher(uriPublisher)
            .switchMap(buildExchangePublisher(request, bodyType));
    }

    protected <I> Function<URI, Flowable<io.micronaut.http.HttpResponse<ByteBuffer<?>>>> buildExchangeStreamPublisher(io.micronaut.http.HttpRequest<I> request) {
        return requestURI -> {
            Flowable<io.micronaut.http.HttpResponse<Object>> streamResponsePublisher = buildStreamExchange(request, requestURI);
            return streamResponsePublisher.switchMap(response -> {
                if (!(response instanceof NettyStreamedHttpResponse)) {
                    throw new IllegalStateException("Response has been wrapped in non streaming type. Do not wrap the response in client filters for stream requests");
                }
                NettyStreamedHttpResponse<ByteBuffer<?>> nettyStreamedHttpResponse = (NettyStreamedHttpResponse) response;
                Flowable<HttpContent> httpContentFlowable = Flowable.fromPublisher(nettyStreamedHttpResponse.getNettyResponse());
                return httpContentFlowable.map((Function<HttpContent, io.micronaut.http.HttpResponse<ByteBuffer<?>>>) message -> {
                    ByteBuf byteBuf = message.content();
                    if (LOG.isTraceEnabled()) {
                        LOG.trace("HTTP Client Streaming Response Received Chunk");
                        traceBody(byteBuf);
                    }
                    ByteBuffer<?> byteBuffer = byteBufferFactory.wrap(byteBuf);
                    nettyStreamedHttpResponse.setBody(byteBuffer);
                    return nettyStreamedHttpResponse;
                });
            });
        };
    }

    protected <I, O> Function<URI, Flowable<O>> buildJsonStreamPublisher(io.micronaut.http.HttpRequest<I> request, io.micronaut.core.type.Argument<O> type) {
        return requestURI -> {
            Flowable<io.micronaut.http.HttpResponse<Object>> streamResponsePublisher = buildStreamExchange(request, requestURI);
            return streamResponsePublisher.switchMap(response -> {
                if (!(response instanceof NettyStreamedHttpResponse)) {
                    throw new IllegalStateException("Response has been wrapped in non streaming type. Do not wrap the response in client filters for stream requests");
                }
                JsonMediaTypeCodec mediaTypeCodec = (JsonMediaTypeCodec) mediaTypeCodecRegistry.findCodec(MediaType.APPLICATION_JSON_TYPE)
                    .orElseThrow(() -> new IllegalStateException("No JSON codec found"));

                NettyStreamedHttpResponse<?> nettyStreamedHttpResponse = (NettyStreamedHttpResponse) response;
                Flowable<HttpContent> httpContentFlowable = Flowable.fromPublisher(nettyStreamedHttpResponse.getNettyResponse());
                JacksonProcessor jacksonProcessor = new JacksonProcessor() {
                    @Override
                    public void subscribe(Subscriber<? super JsonNode> downstreamSubscriber) {
                        httpContentFlowable.map(content -> {
                            ByteBuf chunk = content.content();
                            if (LOG.isTraceEnabled()) {
                                LOG.trace("HTTP Client JSON Streaming Response Received Chunk");
                                traceBody(chunk);
                            }
                            try {
                                return ByteBufUtil.getBytes(chunk);
                            } finally {
                                chunk.release();
                            }
                        }).subscribe(this);
                        super.subscribe(downstreamSubscriber);
                    }
                };
                return Flowable.fromPublisher(jacksonProcessor).map(jsonNode -> mediaTypeCodec.decode(type, jsonNode));
            });
        };
    }

    protected <I> Function<URI, Flowable<ByteBuffer<?>>> buildDataStreamPublisher(io.micronaut.http.HttpRequest<I> request) {
        return requestURI -> {
            Flowable<io.micronaut.http.HttpResponse<Object>> streamResponsePublisher = buildStreamExchange(request, requestURI);
            Function<HttpContent, ByteBuffer<?>> contentMapper = message -> {
                ByteBuf byteBuf = message.content();
                return byteBufferFactory.wrap(byteBuf);
            };
            return streamResponsePublisher.switchMap(response -> {
                if (!(response instanceof NettyStreamedHttpResponse)) {
                    throw new IllegalStateException("Response has been wrapped in non streaming type. Do not wrap the response in client filters for stream requests");
                }
                NettyStreamedHttpResponse nettyStreamedHttpResponse = (NettyStreamedHttpResponse) response;
                Flowable<HttpContent> httpContentFlowable = Flowable.fromPublisher(nettyStreamedHttpResponse.getNettyResponse());
                return httpContentFlowable.map(contentMapper);
            });
        };
    }

    protected <I> Flowable<io.micronaut.http.HttpResponse<Object>> buildStreamExchange(io.micronaut.http.HttpRequest<I> request, URI requestURI) {
        SslContext sslContext = buildSslContext(requestURI);

        AtomicReference<io.micronaut.http.HttpRequest> requestWrapper = new AtomicReference<>(request);
        Flowable<io.micronaut.http.HttpResponse<Object>> streamResponsePublisher = Flowable.create(emitter -> {
                ChannelFuture channelFuture = doConnect(requestURI, sslContext);
                Disposable disposable = buildDisposableChannel(channelFuture);
                emitter.setDisposable(disposable);
                emitter.setCancellable(disposable::dispose);

                channelFuture
                    .addListener((ChannelFutureListener) f -> {
                        if (f.isSuccess()) {
                            Channel channel = f.channel();

                            io.netty.handler.codec.http.HttpRequest nettyRequest = prepareRequest(requestWrapper.get(), requestURI);

<<<<<<< HEAD
                            ChannelPipeline pipeline = channel.pipeline();
                            pipeline.remove(HANDLER_AGGREGATOR);
                            pipeline.addLast(new SimpleChannelInboundHandler<StreamedHttpResponse>() {
=======
                                    io.netty.handler.codec.http.HttpRequest nettyRequest = prepareRequest(channel, requestWrapper.get(), requestURI);
>>>>>>> 161bf9c7

                                AtomicBoolean received = new AtomicBoolean(false);

                                @Override
                                public void exceptionCaught(ChannelHandlerContext ctx, Throwable cause) throws Exception {
                                    if (received.compareAndSet(false, true)) {
                                        emitter.onError(cause);
                                    }
                                }

<<<<<<< HEAD
                                @Override
                                protected void channelRead0(ChannelHandlerContext ctx, StreamedHttpResponse msg) throws Exception {
                                    if (received.compareAndSet(false, true)) {
                                        NettyStreamedHttpResponse response = new NettyStreamedHttpResponse(msg);
                                        HttpHeaders headers = msg.headers();
                                        if (LOG.isTraceEnabled()) {
                                            LOG.trace("HTTP Client Streaming Response Received: {}", msg.status());
                                            traceHeaders(headers);
                                        }

                                        int statusCode = response.getStatus().getCode();
                                        if (statusCode > 300 && statusCode < 400 && configuration.isFollowRedirects() && headers.contains(HttpHeaderNames.LOCATION)) {
                                            String location = headers.get(HttpHeaderNames.LOCATION);
                                            Flowable<io.micronaut.http.HttpResponse<Object>> redirectedExchange;
                                            try {
                                                MutableHttpRequest<Object> redirectRequest = io.micronaut.http.HttpRequest.GET(location);
                                                redirectedExchange = Flowable.fromPublisher(resolveRequestURI(redirectRequest))
                                                    .flatMap(uri -> buildStreamExchange(redirectRequest, uri));

                                                redirectedExchange.subscribe(new Subscriber<io.micronaut.http.HttpResponse<Object>>() {
                                                    Subscription sub;

                                                    @Override
                                                    public void onSubscribe(Subscription s) {
                                                        s.request(1);
                                                        this.sub = s;
                                                    }
=======
                                        @Override
                                        public void exceptionCaught(ChannelHandlerContext ctx, Throwable cause) throws Exception {
                                            if (received.compareAndSet(false, true)) {
                                                emitter.onError(cause);
                                            }
                                        }

                                        @Override
                                        protected void channelRead0(ChannelHandlerContext ctx, StreamedHttpResponse msg) throws Exception {
                                            if (received.compareAndSet(false, true)) {
                                                NettyStreamedHttpResponse response = new NettyStreamedHttpResponse(msg);
                                                HttpHeaders headers = msg.headers();
                                                if (LOG.isTraceEnabled()) {
                                                    LOG.trace("HTTP Client Streaming Response Received: {}", msg.status());
                                                    traceHeaders(headers);
                                                }

                                                int statusCode = response.getStatus().getCode();
                                                if (statusCode > 300 && statusCode < 400 && configuration.isFollowRedirects() && headers.contains(HttpHeaderNames.LOCATION)) {
                                                    String location = headers.get(HttpHeaderNames.LOCATION);
                                                    Flowable<io.micronaut.http.HttpResponse<Object>> redirectedExchange;
                                                    try {
                                                        MutableHttpRequest<Object> redirectRequest = io.micronaut.http.HttpRequest.GET(location);
                                                        redirectedExchange = Flowable.fromPublisher(resolveRequestURI(redirectRequest))
                                                                .flatMap(uri -> buildStreamExchange(redirectRequest, uri));

                                                        redirectedExchange.subscribe(new Subscriber<io.micronaut.http.HttpResponse<Object>>() {
                                                            Subscription sub;

                                                            @Override
                                                            public void onSubscribe(Subscription s) {
                                                                s.request(1);
                                                                this.sub = s;
                                                            }

                                                            @Override
                                                            public void onNext(io.micronaut.http.HttpResponse<Object> objectHttpResponse) {
                                                                emitter.onNext(objectHttpResponse);
                                                                sub.cancel();
                                                            }

                                                            @Override
                                                            public void onError(Throwable t) {
                                                                emitter.onError(t);
                                                                sub.cancel();
                                                            }

                                                            @Override
                                                            public void onComplete() {
                                                                emitter.onComplete();
                                                            }
                                                        });
                                                    } catch (Exception e) {
                                                        emitter.onError(e);
                                                    }
                                                } else {
                                                    emitter.onNext(response);
                                                    emitter.onComplete();
                                                }
>>>>>>> 161bf9c7

                                                    @Override
                                                    public void onNext(io.micronaut.http.HttpResponse<Object> objectHttpResponse) {
                                                        emitter.onNext(objectHttpResponse);
                                                        sub.cancel();
                                                    }

                                                    @Override
                                                    public void onError(Throwable t) {
                                                        emitter.onError(t);
                                                        sub.cancel();
                                                    }

                                                    @Override
                                                    public void onComplete() {
                                                        emitter.onComplete();
                                                    }
                                                });
                                            } catch (Exception e) {
                                                emitter.onError(e);
                                            }
                                        } else {
                                            emitter.onNext(response);
                                            emitter.onComplete();
                                        }
<<<<<<< HEAD
=======
                                    });
                                    if (LOG.isDebugEnabled()) {
                                        LOG.debug("Sending HTTP Request: {} {}", nettyRequest.method(), nettyRequest.uri());
                                        LOG.debug("Chosen Server: {}({})", requestURI.getHost(), requestURI.getPort());
                                    }
                                    if (LOG.isTraceEnabled()) {
                                        traceRequest(requestWrapper.get(), nettyRequest);
                                    }
>>>>>>> 161bf9c7

                                    }
                                }
                            });
                            if (LOG.isDebugEnabled()) {
                                LOG.debug("Sending HTTP Request: {} {}", nettyRequest.method(), nettyRequest.uri());
                                LOG.debug("Chosen Server: {}({})", requestURI.getHost(), requestURI.getPort());
                            }
                            if (LOG.isTraceEnabled()) {
                                traceRequest(requestWrapper.get(), nettyRequest);
                            }

                            channel.writeAndFlush(nettyRequest);
                        } else {
                            Throwable cause = f.cause();
                            emitter.onError(
                                new HttpClientException("Connect error:" + cause.getMessage(), cause)
                            );
                        }
                    });
            }, BackpressureStrategy.BUFFER
        );
        // apply filters
        streamResponsePublisher = Flowable.fromPublisher(applyFilterToResponsePublisher(request, requestWrapper, streamResponsePublisher));
        return streamResponsePublisher;
    }

    protected <I, O> Function<URI, Publisher<? extends io.micronaut.http.HttpResponse<O>>> buildExchangePublisher(io.micronaut.http.HttpRequest<I> request, io.micronaut.core.type.Argument<O> bodyType) {
        AtomicReference<io.micronaut.http.HttpRequest> requestWrapper = new AtomicReference<>(request);
        return requestURI -> {
            Flowable<io.micronaut.http.HttpResponse<O>> responsePublisher = Flowable.create(emitter -> {
                SslContext sslContext = buildSslContext(requestURI);

                ChannelFuture connectionFuture = doConnect(requestURI, sslContext);
                connectionFuture.addListener(future -> {
                    if (future.isSuccess()) {
                        try {
                            Channel channel = connectionFuture.channel();
                            io.micronaut.http.HttpRequest<I> finalRequest = requestWrapper.get();
                            MediaType requestContentType = finalRequest
                                .getContentType()
                                .orElse(MediaType.APPLICATION_JSON_TYPE);

                            boolean permitsBody = io.micronaut.http.HttpMethod.permitsRequestBody(request.getMethod());
<<<<<<< HEAD
                            io.netty.handler.codec.http.HttpRequest nettyRequest = buildNettyRequest(finalRequest, requestContentType, permitsBody);
=======
                            HttpRequest nettyRequest =
                                    buildNettyRequest(
                                            channel,
                                            finalRequest,
                                            requestContentType,
                                            permitsBody);

>>>>>>> 161bf9c7

                            prepareHttpHeaders(requestURI, finalRequest, nettyRequest, permitsBody);
                            if (LOG.isDebugEnabled()) {
                                LOG.debug("Sending HTTP Request: {} {}", nettyRequest.method(), nettyRequest.uri());
                                LOG.debug("Chosen Server: {}({})", requestURI.getHost(), requestURI.getPort());
                            }
                            if (LOG.isTraceEnabled()) {
                                traceRequest(finalRequest, nettyRequest);
                            }

                            addFullHttpResponseHandler(request, channel, emitter, bodyType);
                            writeAndCloseRequest(channel, nettyRequest, emitter);
                        } catch (Exception e) {
                            emitter.onError(e);
                        }
                    } else {
                        Throwable cause = future.cause();
<<<<<<< HEAD
                        completableFuture.completeExceptionally(
                            new HttpClientException("Connect Error: " + cause.getMessage(), cause)
=======
                        emitter.onError(
                                new HttpClientException("Connect Error: " + cause.getMessage(), cause)
>>>>>>> 161bf9c7
                        );
                    }
                });
            }, BackpressureStrategy.ERROR);
            return applyFilterToResponsePublisher(request, requestWrapper, responsePublisher);
        };
    }

    protected void closeChannelAsync(Channel channel) {
        if(channel.isOpen()) {

            ChannelFuture closeFuture = channel.closeFuture();
            closeFuture.addListener(f2 -> {
                if (!f2.isSuccess()) {
                    if (LOG.isErrorEnabled()) {
                        Throwable cause = f2.cause();
                        LOG.error("Error closing request connection: " + cause.getMessage(), cause);
                    }
                }
            });
        }
    }

    protected <I> Publisher<URI> resolveRequestURI(io.micronaut.http.HttpRequest<I> request) {
        URI requestURI = request.getUri();
        if (requestURI.getScheme() != null) {
            // if the request URI includes a scheme then it is fully qualified so use the direct server
            return Publishers.just(requestURI);
        } else {

            return Publishers.map(loadBalancer.select(getLoadBalancerDiscriminator()), server -> {
<<<<<<< HEAD
                    Optional<String> authInfo = server.getMetadata().get(io.micronaut.http.HttpHeaders.AUTHORIZATION_INFO, String.class);
                    if (authInfo.isPresent() && request instanceof MutableHttpRequest) {
                        ((MutableHttpRequest) request).getHeaders().auth(authInfo.get());
=======
                        Optional<String> authInfo = server.getMetadata().get(io.micronaut.http.HttpHeaders.AUTHORIZATION_INFO, String.class);
                        if (authInfo.isPresent() && request instanceof MutableHttpRequest) {
                            ((MutableHttpRequest) request).getHeaders().auth(authInfo.get());
                        }
                        return server.resolve(requestURI);
>>>>>>> 161bf9c7
                    }
                    return server.resolve(requestURI);
                }

            );
        }
    }

    /**
     * @return The discriminator to use when selecting a server for the purposes of load balancing (defaults to null)
     */
    protected Object getLoadBalancerDiscriminator() {
        return null;
    }

    /**
     * Creates an initial connection to the given remote host
     *
     * @param uri    The URI to connect to
     * @param sslCtx The SslContext instance
     * @return A ChannelFuture
     */
    protected ChannelFuture doConnect(URI uri, @Nullable SslContext sslCtx) {
        String host = uri.getHost();
        int port = uri.getPort() > -1 ? uri.getPort() : sslCtx != null ? 443 : 80;

        return doConnect(host, port, sslCtx);
    }

    /**
     * Creates an initial connection to the given remote host
     *
     * @param host   The host
     * @param port   The port
     * @param sslCtx The SslContext instance
     * @return A ChannelFuture
     */
    protected ChannelFuture doConnect(String host, int port, @Nullable SslContext sslCtx) {
        Bootstrap localBootstrap = this.bootstrap.clone();
        localBootstrap.handler(new HttpClientInitializer(sslCtx, false));
        return doConnect(localBootstrap, host, port);
    }

    /**
     * Creates the {@link NioEventLoopGroup} for this client
     *
     * @param configuration The configuration
     * @return The group
     */
    protected NioEventLoopGroup createEventLoopGroup(HttpClientConfiguration configuration) {
        OptionalInt numOfThreads = configuration.getNumOfThreads();
        Optional<Class<? extends ThreadFactory>> threadFactory = configuration.getThreadFactory();
        boolean hasThreads = numOfThreads.isPresent();
        boolean hasFactory = threadFactory.isPresent();
        NioEventLoopGroup group;
        if (hasThreads && hasFactory) {
            group = new NioEventLoopGroup(numOfThreads.getAsInt(), InstantiationUtils.instantiate(threadFactory.get()));
        } else if (hasThreads) {
            group = new NioEventLoopGroup(numOfThreads.getAsInt());
        } else {
            group = new NioEventLoopGroup();
        }
        return group;
    }

    /**
     * Creates an initial connection with the given bootstrap and remote host
     *
     * @param bootstrap The bootstrap instance
     * @param host      The host
     * @param port      The port
     * @return The ChannelFuture
     */
    protected ChannelFuture doConnect(Bootstrap bootstrap, String host, int port) {
        return bootstrap.connect(host, port);
    }

    /**
     * Builds an {@link SslContext} for the given URI if necessary
     *
     * @param uriObject The URI
     * @return The {@link SslContext} instance
     */
    protected SslContext buildSslContext(URI uriObject) {
        final SslContext sslCtx;
        if (uriObject.getScheme().equals("https")) {
            sslCtx = sslContext.orElse(null);
        } else {
            sslCtx = null;
        }
        return sslCtx;
    }

    /**
     * Resolve the filters for the request path
     *
     * @param request The path
     * @return The filters
     */
    protected List<HttpClientFilter> resolveFilters(io.micronaut.http.HttpRequest<?> request) {
        List<HttpClientFilter> filterList = new ArrayList<>();
        String requestPath = request.getPath();
        io.micronaut.http.HttpMethod method = request.getMethod();
        for (HttpClientFilter filter : filters) {
            if (filter instanceof Toggleable && !((Toggleable) filter).isEnabled()) {
                continue;
            }
            Filter filterAnn = filter.getClass().getAnnotation(Filter.class);
            if (filterAnn != null) {
                String[] clients = filterAnn.clients();
                if (!clientIdentifiers.isEmpty() && ArrayUtils.isNotEmpty(clients)) {
                    if (Arrays.stream(clients).noneMatch(id -> clientIdentifiers.contains(id))) {
                        // no matching clients
                        continue;
                    }
                }
                io.micronaut.http.HttpMethod[] methods = filterAnn.methods();
                if (ArrayUtils.isNotEmpty(methods)) {
                    if (!Arrays.asList(methods).contains(method)) {
                        continue;
                    }
                }
                String[] value = filterAnn.value();
                if (value.length == 0) {
                    filterList.add(filter);
                } else {
                    for (String pathPattern : value) {
                        if (PathMatcher.ANT.matches(pathPattern, requestPath)) {
                            filterList.add(filter);
                        }
                    }
                }
            } else {
                filterList.add(filter);
            }
        }
        return filterList;
    }

    /**
     * Configures the HTTP proxy for the pipeline
     *
     * @param pipeline     The pipeline
     * @param proxyType    The proxy type
     * @param proxyAddress The proxy address
     */
    protected void configureProxy(ChannelPipeline pipeline, Type proxyType, SocketAddress proxyAddress) {
        String username = configuration.getProxyUsername().orElse(null);
        String password = configuration.getProxyPassword().orElse(null);

        if (StringUtils.isNotEmpty(username) && StringUtils.isNotEmpty(password)) {
            switch (proxyType) {
                case HTTP:
                    pipeline.addLast(new HttpProxyHandler(proxyAddress, username, password));
                    break;
                case SOCKS:
                    pipeline.addLast(new Socks5ProxyHandler(proxyAddress, username, password));
                    break;
            }
        } else {
            switch (proxyType) {
                case HTTP:
                    pipeline.addLast(new HttpProxyHandler(proxyAddress));
                    break;
                case SOCKS:
                    pipeline.addLast(new Socks5ProxyHandler(proxyAddress));
                    break;
            }
        }
    }

    protected <I, O> Publisher<io.micronaut.http.HttpResponse<O>> applyFilterToResponsePublisher(io.micronaut.http.HttpRequest<I> request, AtomicReference<io.micronaut.http.HttpRequest> requestWrapper, Publisher<io.micronaut.http.HttpResponse<O>> responsePublisher) {
        if (filters.length > 0) {
            List<HttpClientFilter> httpClientFilters = resolveFilters(request);
            OrderUtil.reverseSort(httpClientFilters);
            httpClientFilters.add((req, chain) -> responsePublisher);

            ClientFilterChain filterChain = buildChain(requestWrapper, httpClientFilters);
            return (Publisher<io.micronaut.http.HttpResponse<O>>) httpClientFilters.get(0)
                .doFilter(request, filterChain);
        } else {

            return responsePublisher;
        }
    }

    protected io.netty.handler.codec.http.HttpRequest buildNettyRequest(
<<<<<<< HEAD
        io.micronaut.http.HttpRequest request,
        MediaType requestContentType, boolean permitsBody) throws HttpPostRequestEncoder.ErrorDataEncoderException {
=======
            Channel channel, io.micronaut.http.HttpRequest request,
            MediaType requestContentType, boolean permitsBody) throws HttpPostRequestEncoder.ErrorDataEncoderException {
>>>>>>> 161bf9c7
        io.netty.handler.codec.http.HttpRequest nettyRequest;
        NettyClientHttpRequest clientHttpRequest = (NettyClientHttpRequest) request;
        if (permitsBody) {

            Optional body = clientHttpRequest.getBody();
            boolean hasBody = body.isPresent();
            if (requestContentType.equals(MediaType.APPLICATION_FORM_URLENCODED_TYPE) && hasBody) {
                Object bodyValue = body.get();
                nettyRequest = buildFormDataRequest(clientHttpRequest, bodyValue);
            } else {
                ByteBuf bodyContent = null;
                if (hasBody) {
                    Object bodyValue = body.get();
<<<<<<< HEAD
                    if (CharSequence.class.isAssignableFrom(bodyValue.getClass())) {
                        CharSequence charSequence = (CharSequence) bodyValue;
                        bodyContent = byteBufferFactory.copiedBuffer(
                            charSequence.toString().getBytes(
                                requestContentType.getCharset().orElse(defaultCharset)
                            )
                        ).asNativeBuffer();
=======

                    if( Publishers.isConvertibleToPublisher(bodyValue)) {
                        boolean isSingle = Publishers.isSingle(bodyValue.getClass());
                        Flowable<?> publisher = ConversionService.SHARED.convert(bodyValue, Flowable.class).orElseThrow(()->
                            new IllegalArgumentException("Unconvertible reactive type: " + bodyValue)
                        );
                        Flowable<HttpContent> requestBodyPublisher = publisher.map(o -> {
                            if(o instanceof CharSequence) {
                                ByteBuf textChunk = Unpooled.copiedBuffer(((CharSequence) o), requestContentType.getCharset().orElse(StandardCharsets.UTF_8));
                                if(LOG.isTraceEnabled()) {
                                    traceChunk(textChunk);
                                }
                                return new DefaultHttpContent(textChunk);
                            }
                            else if(o instanceof byte[]) {
                                return new DefaultHttpContent(Unpooled.copiedBuffer((byte[])o));
                            }
                            else if(mediaTypeCodecRegistry != null) {
                                Optional<MediaTypeCodec> registeredCodec = mediaTypeCodecRegistry.findCodec(requestContentType);
                                ByteBuf encoded = registeredCodec.map(codec -> (ByteBuf) codec.encode(o, byteBufferFactory).asNativeBuffer())
                                                                 .orElse(null);
                                if(encoded != null) {
                                    if(LOG.isTraceEnabled()) {
                                        traceChunk(encoded);
                                    }
                                    return new DefaultHttpContent(encoded);
                                }
                            }
                            throw new CodecException("Cannot encode value ["+o+"]. No possible encoders found");
                        });

                        if(!isSingle && requestContentType == MediaType.APPLICATION_JSON_TYPE) {
                            requestBodyPublisher = requestBodyPublisher.map(new Function<HttpContent, HttpContent>() {
                                boolean first = true;
                                @Override
                                public HttpContent apply(HttpContent httpContent) throws Exception {
                                    if(!first) {
                                        CompositeByteBuf compositeByteBuf = Unpooled.compositeBuffer(2);
                                        compositeByteBuf.addComponent(true, Unpooled.copiedBuffer(",", StandardCharsets.UTF_8));
                                        compositeByteBuf.addComponent(true, httpContent.content());
                                        return httpContent.replace(
                                                compositeByteBuf
                                        );
                                    }
                                    else {
                                        first = false;
                                        return httpContent;
                                    }
                                }
                            });
                            requestBodyPublisher = Flowable.concat(
                                    Flowable.fromCallable(() -> new DefaultHttpContent(Unpooled.copiedBuffer(new char[]{'['}, StandardCharsets.UTF_8))),
                                    requestBodyPublisher,
                                    Flowable.fromCallable(() -> new DefaultHttpContent(Unpooled.copiedBuffer(new char[]{']'}, StandardCharsets.UTF_8)))
                            );
                        }

                        nettyRequest = clientHttpRequest.getStreamedRequest(
                                requestBodyPublisher
                        );
                        return nettyRequest;
                    }
                    else if (bodyValue instanceof CharSequence) {
                        bodyContent = charSequenceToByteBuf((CharSequence) bodyValue, requestContentType);
>>>>>>> 161bf9c7
                    } else if (mediaTypeCodecRegistry != null) {
                        Optional<MediaTypeCodec> registeredCodec = mediaTypeCodecRegistry.findCodec(requestContentType);
                        bodyContent = registeredCodec.map(codec -> (ByteBuf) codec.encode(bodyValue, byteBufferFactory).asNativeBuffer())
                            .orElse(null);
                    }
                    if (bodyContent == null) {
                        bodyContent = ConversionService.SHARED.convert(bodyValue, ByteBuf.class).orElse(null);
                    }
                }
                nettyRequest = clientHttpRequest.getFullRequest(bodyContent);
            }
        } else {
            nettyRequest = clientHttpRequest.getFullRequest(null);
        }
        return nettyRequest;
    }

<<<<<<< HEAD
=======
    private ByteBuf charSequenceToByteBuf(CharSequence bodyValue, MediaType requestContentType) {
        CharSequence charSequence = bodyValue;
        return byteBufferFactory.copiedBuffer(
                charSequence.toString().getBytes(
                        requestContentType.getCharset().orElse(defaultCharset)
                )
        ).asNativeBuffer();
    }


>>>>>>> 161bf9c7
    protected <I> void prepareHttpHeaders(URI requestURI, io.micronaut.http.HttpRequest<I> request, io.netty.handler.codec.http.HttpRequest nettyRequest, boolean permitsBody) {
        HttpHeaders headers = nettyRequest.headers();
        headers.set(HttpHeaderNames.HOST, requestURI.getHost());
        headers.set(HttpHeaderNames.CONNECTION, HttpHeaderValues.CLOSE);

        if (permitsBody) {
            Optional<I> body = request.getBody();
            if (body.isPresent()) {
                MediaType mediaType = request.getContentType().orElse(MediaType.APPLICATION_JSON_TYPE);
                headers.set(HttpHeaderNames.CONTENT_TYPE, mediaType);
                if (nettyRequest instanceof FullHttpRequest) {
                    FullHttpRequest fullHttpRequest = (FullHttpRequest) nettyRequest;
                    headers.set(HttpHeaderNames.CONTENT_LENGTH, fullHttpRequest.content().readableBytes());
                } else {
                    headers.set(HttpHeaderNames.TRANSFER_ENCODING, HttpHeaderValues.CHUNKED);
                }
            }
        }
    }

    private void writeAndCloseRequest(Channel channel, HttpRequest nettyRequest, FlowableEmitter<?> emitter) {
        channel.writeAndFlush(nettyRequest).addListener(f -> {
            try {
                if(!f.isSuccess()) {
                    emitter.onError(f.cause());
                }
            } finally {
                closeChannelAsync(channel);
            }

        });
    }

    private <O> void addFullHttpResponseHandler(io.micronaut.http.HttpRequest<?> request, Channel channel, Emitter<io.micronaut.http.HttpResponse<O>> emitter, io.micronaut.core.type.Argument<O> bodyType) {
        channel.pipeline().addLast(new SimpleChannelInboundHandler<FullHttpResponse>() {

            AtomicBoolean complete = new AtomicBoolean(false);

            @Override
            protected void channelRead0(ChannelHandlerContext channelHandlerContext, FullHttpResponse fullResponse) {
<<<<<<< HEAD
                if (!completableFuture.isDone()) {

                    HttpResponseStatus status = fullResponse.status();
                    HttpHeaders headers = fullResponse.headers();
                    if (LOG.isTraceEnabled()) {
                        LOG.trace("HTTP Client Response Received for Request: {} {}", request.getMethod(), request.getUri());
                        LOG.trace("Status Code: {}", status);
                        traceHeaders(headers);
                        traceBody(fullResponse.content());
                    }
                    int statusCode = status.code();
                    // it is a redirect
                    if (statusCode > 300 && statusCode < 400 && configuration.isFollowRedirects() && headers.contains(HttpHeaderNames.LOCATION)) {
                        String location = headers.get(HttpHeaderNames.LOCATION);
                        Flowable<io.micronaut.http.HttpResponse<O>> redirectedRequest = exchange(io.micronaut.http.HttpRequest.GET(location), bodyType);
                        redirectedRequest.subscribe(new Subscriber<io.micronaut.http.HttpResponse<O>>() {
                            Subscription sub;

                            @Override
                            public void onSubscribe(Subscription s) {
                                this.sub = s;
                                s.request(1);
                            }

                            @Override
                            public void onNext(io.micronaut.http.HttpResponse<O> oHttpResponse) {
                                if (!completableFuture.isDone()) {
                                    completableFuture.complete(oHttpResponse);
                                    sub.cancel();
                                }
                            }

                            @Override
                            public void onError(Throwable t) {
                                if (!completableFuture.isDone()) {
                                    completableFuture.completeExceptionally(t);
                                    sub.cancel();
                                }
                            }
=======

                HttpResponseStatus status = fullResponse.status();
                HttpHeaders headers = fullResponse.headers();
                if (LOG.isTraceEnabled()) {
                    LOG.trace("HTTP Client Response Received for Request: {} {}", request.getMethod(), request.getUri());
                    LOG.trace("Status Code: {}", status);
                    traceHeaders(headers);
                    traceBody(fullResponse.content());
                }
                int statusCode = status.code();
                // it is a redirect
                if (statusCode > 300 && statusCode < 400 && configuration.isFollowRedirects() && headers.contains(HttpHeaderNames.LOCATION)) {
                    String location = headers.get(HttpHeaderNames.LOCATION);
                    Flowable<io.micronaut.http.HttpResponse<O>> redirectedRequest = exchange(io.micronaut.http.HttpRequest.GET(location), bodyType);
                    redirectedRequest.subscribe(new Subscriber<io.micronaut.http.HttpResponse<O>>() {
                        Subscription sub;

                        @Override
                        public void onSubscribe(Subscription s) {
                            this.sub = s;
                            s.request(1);
                        }

                        @Override
                        public void onNext(io.micronaut.http.HttpResponse<O> oHttpResponse) {
                            emitter.onNext(oHttpResponse);
                            emitter.onComplete();
                            sub.cancel();
                        }
>>>>>>> 161bf9c7

                        @Override
                        public void onError(Throwable t) {
                            emitter.onError(t);
                            sub.cancel();
                        }

<<<<<<< HEAD
                            }
                        });
                        return;
                    }
                    if (statusCode == HttpStatus.NO_CONTENT.getCode()) {
                        // normalize the NO_CONTENT header, since http content aggregator adds it even if not present in the response
                        headers.remove(HttpHeaderNames.CONTENT_LENGTH);
                    }
                    boolean errorStatus = statusCode >= 400;
                    FullNettyClientHttpResponse<O> response
                        = new FullNettyClientHttpResponse<>(fullResponse, mediaTypeCodecRegistry, byteBufferFactory, bodyType, errorStatus);
=======
                        @Override
                        public void onComplete() {
>>>>>>> 161bf9c7

                        }
                    });
                    return;
                }
                if (statusCode == HttpStatus.NO_CONTENT.getCode()) {
                    // normalize the NO_CONTENT header, since http content aggregator adds it even if not present in the response
                    headers.remove(HttpHeaderNames.CONTENT_LENGTH);
                }
                boolean errorStatus = statusCode >= 400;
                FullNettyClientHttpResponse<O> response
                        = new FullNettyClientHttpResponse<>(fullResponse, mediaTypeCodecRegistry, byteBufferFactory, bodyType, errorStatus);

                if(complete.compareAndSet(false, true)) {

                    try {
                        if (errorStatus) {
                            emitter.onError(new HttpClientResponseException(status.reasonPhrase(), response));
                        } else {
                            emitter.onNext(response);
                        }
                        emitter.onComplete();
                    } finally {
                        closeChannelAsync(channel);
                    }
                }
            }

            @Override
            public void exceptionCaught(ChannelHandlerContext ctx, Throwable cause) {
<<<<<<< HEAD
                if (!completableFuture.isDone()) {
=======
                if(complete.compareAndSet(false, true)) {

>>>>>>> 161bf9c7
                    if (LOG.isTraceEnabled()) {
                        LOG.trace("HTTP Client exception ({}) occurred for request : {} {}", cause.getMessage(), request.getMethod(), request.getUri());
                    }

                    if (cause instanceof TooLongFrameException) {
                        emitter.onError(new ContentLengthExceededException(configuration.getMaxContentLength()));
                    } else if (cause instanceof ReadTimeoutException) {
                        emitter.onError(io.micronaut.http.client.exceptions.ReadTimeoutException.TIMEOUT_EXCEPTION);
                    } else {
<<<<<<< HEAD
                        completableFuture.completeExceptionally(new HttpClientException("Error occurred reading HTTP response: " + cause.getMessage(), cause));
=======
                        emitter.onError(new HttpClientException("Error occurred reading HTTP response: " + cause.getMessage(), cause));
>>>>>>> 161bf9c7
                    }
                }
            }
        });
    }

    private ClientFilterChain buildChain(AtomicReference<io.micronaut.http.HttpRequest> requestWrapper, List<HttpClientFilter> filters) {

        AtomicInteger integer = new AtomicInteger();
        int len = filters.size();
        return new ClientFilterChain() {
            @SuppressWarnings("unchecked")
            @Override
            public Publisher<? extends io.micronaut.http.HttpResponse<?>> proceed(MutableHttpRequest<?> request) {

                int pos = integer.incrementAndGet();
                if (pos > len) {
                    throw new IllegalStateException("The FilterChain.proceed(..) method should be invoked exactly once per filter execution. The method has instead been invoked multiple times by an erroneous filter definition.");
                }
                HttpClientFilter httpFilter = filters.get(pos);
                return httpFilter.doFilter(requestWrapper.getAndSet(request), this);
            }
        };
    }

    private io.netty.handler.codec.http.HttpRequest buildFormDataRequest(NettyClientHttpRequest clientHttpRequest, Object bodyValue) throws HttpPostRequestEncoder.ErrorDataEncoderException {
        HttpPostRequestEncoder postRequestEncoder = new HttpPostRequestEncoder(clientHttpRequest.getFullRequest(null), false);
        Object requestBody = bodyValue;
        Map<String, Object> formData;
        if (requestBody instanceof Map) {
            formData = (Map<String, Object>) requestBody;
        } else {
            formData = BeanMap.of(requestBody);
        }
        for (Map.Entry<String, Object> entry : formData.entrySet()) {
            Object value = entry.getValue();
            if (value != null) {
                Optional<String> converted = ConversionService.SHARED.convert(value, String.class);
                if (converted.isPresent()) {
                    postRequestEncoder.addBodyAttribute(entry.getKey(), converted.get());
                }
            }
        }
        return postRequestEncoder.finalizeRequest();
    }

    private void traceRequest(io.micronaut.http.HttpRequest<?> request, io.netty.handler.codec.http.HttpRequest nettyRequest) {
        HttpHeaders headers = nettyRequest.headers();
        traceHeaders(headers);
        if (io.micronaut.http.HttpMethod.permitsRequestBody(request.getMethod()) && request.getBody().isPresent() && nettyRequest instanceof FullHttpRequest) {
            FullHttpRequest fullHttpRequest = (FullHttpRequest) nettyRequest;
            ByteBuf content = fullHttpRequest.content();
            traceBody(content);
        }
    }

    private void traceBody(ByteBuf content) {
        LOG.trace("Body");
        LOG.trace("----");
        LOG.trace(content.toString(defaultCharset));
        LOG.trace("----");
    }

    private void traceChunk(ByteBuf content) {
        LOG.trace("Stream Chunk");
        LOG.trace("----");
        LOG.trace(content.toString(defaultCharset));
        LOG.trace("----");
    }


    private void traceHeaders(HttpHeaders headers) {
        for (String name : headers.names()) {
            List<String> all = headers.getAll(name);
            if (all.size() > 1) {
                for (String value : all) {
                    LOG.trace("{}: {}", name, value);
                }
            } else if (!all.isEmpty()) {
                LOG.trace("{}: {}", name, all.get(0));
            }
        }
    }

    private static MediaTypeCodecRegistry createDefaultMediaTypeRegistry() {
        ObjectMapper objectMapper = new ObjectMapperFactory().objectMapper(Optional.empty(), Optional.empty());
        ApplicationConfiguration applicationConfiguration = new ApplicationConfiguration();
        return MediaTypeCodecRegistry.of(
            new JsonMediaTypeCodec(objectMapper, applicationConfiguration), new JsonStreamMediaTypeCodec(objectMapper, applicationConfiguration)
        );
    }

    private <I> io.netty.handler.codec.http.HttpRequest prepareRequest(Channel channel, io.micronaut.http.HttpRequest<I> request, URI requestURI) throws HttpPostRequestEncoder.ErrorDataEncoderException {
        MediaType requestContentType = request
            .getContentType()
            .orElse(MediaType.APPLICATION_JSON_TYPE);

        boolean permitsBody = io.micronaut.http.HttpMethod.permitsRequestBody(request.getMethod());
<<<<<<< HEAD
        io.netty.handler.codec.http.HttpRequest nettyRequest = buildNettyRequest(request, requestContentType, permitsBody);
=======
        io.netty.handler.codec.http.HttpRequest nettyRequest =
                buildNettyRequest(
                        channel, request,
                        requestContentType,
                        permitsBody);

>>>>>>> 161bf9c7

        prepareHttpHeaders(requestURI, request, nettyRequest, permitsBody);
        return nettyRequest;
    }

<<<<<<< HEAD
    private <O> SimpleChannelInboundHandler<StreamedHttpResponse> newJsonStreamDecoder(io.micronaut.core.type.Argument<O> type, JsonMediaTypeCodec mediaTypeCodec, FlowableEmitter<O> emitter) {
        return new SimpleChannelInboundHandler<StreamedHttpResponse>() {
            @Override
            public void exceptionCaught(ChannelHandlerContext ctx, Throwable cause) throws Exception {
                emitter.onError(
                    new HttpClientException("Client error:" + cause.getMessage(), cause)
                );
            }

            @Override
            protected void channelRead0(ChannelHandlerContext ctx, StreamedHttpResponse msg) throws Exception {
                JacksonProcessor jacksonProcessor = new JacksonProcessor();
                jacksonProcessor.subscribe(new CompletionAwareSubscriber<JsonNode>() {
                    @Override
                    protected void doOnSubscribe(Subscription subscription) {
                        long demand = emitter.requested();
                        subscription.request(demand);
                    }

                    @Override
                    protected void doOnNext(JsonNode message) {
                        O json = mediaTypeCodec.decode(type, message);
                        emitter.onNext(json);
                    }

                    @Override
                    protected void doOnError(Throwable t) {
                        emitter.onError(t);
                    }

                    @Override
                    protected void doOnComplete() {
                        emitter.onComplete();
                    }
                });
                msg.subscribe(new CompletionAwareSubscriber<HttpContent>() {
                    @Override
                    protected void doOnSubscribe(Subscription subscription) {
                        long demand = emitter.requested();
                        jacksonProcessor.onSubscribe(subscription);
                        subscription.request(demand);
                    }

                    @Override
                    protected void doOnNext(HttpContent message) {
                        try {
                            jacksonProcessor.onNext(
                                ByteBufUtil.getBytes(message.content())
                            );
                        } catch (Exception e) {
                            jacksonProcessor.onError(e);
                        } finally {
                            message.release();
                        }
                    }

                    @Override
                    protected void doOnError(Throwable t) {
                        jacksonProcessor.onError(t);
                    }

                    @Override
                    protected void doOnComplete() {
                        jacksonProcessor.onComplete();
                    }
                });
            }

        };
    }

=======
>>>>>>> 161bf9c7
    private Disposable buildDisposableChannel(ChannelFuture channelFuture) {
        return new Disposable() {
            boolean disposed = false;

            @Override
            public void dispose() {
                if (!disposed) {
                    Channel channel = channelFuture.channel();
                    if (channel.isOpen()) {
                        closeChannelAsync(channel);
                    }
                    disposed = true;
                }
            }

            @Override
            public boolean isDisposed() {
                return disposed;
            }
        };
    }

    /**
     * Initializes the HTTP client channel
     */
    protected class HttpClientInitializer extends ChannelInitializer<Channel> {

        SslContext sslContext;
        boolean stream;

        protected HttpClientInitializer(SslContext sslContext, boolean stream) {
            this.sslContext = sslContext;
            this.stream = stream;
        }

        protected void initChannel(Channel ch) {
            ChannelPipeline p = ch.pipeline();
            if (sslContext != null) {
                SSLEngine engine = sslContext.newEngine(ch.alloc());
                p.addFirst("ssl-handler", new SslHandler(engine));
            }


            Optional<SocketAddress> proxy = configuration.getProxyAddress();
            if (proxy.isPresent()) {
                Type proxyType = configuration.getProxyType();
                SocketAddress proxyAddress = proxy.get();
                configureProxy(p, proxyType, proxyAddress);

            }
            Optional<Duration> readTimeout = configuration.getReadTimeout();
            readTimeout.ifPresent(duration -> {
                if (!duration.isNegative()) {
                    p.addLast(new ReadTimeoutHandler(duration.toMillis(), TimeUnit.MILLISECONDS));
                }
            });
            p.addLast("http-client-codec", new HttpClientCodec());

            p.addLast(HANDLER_DECODER, new HttpContentDecompressor());

            int maxContentLength = configuration.getMaxContentLength();
            p.addLast(HANDLER_AGGREGATOR, new HttpObjectAggregator(maxContentLength) {
                @Override
                protected void finishAggregation(FullHttpMessage aggregated) throws Exception {
                    if (!HttpUtil.isContentLengthSet(aggregated)) {
                        if (aggregated.content().readableBytes() > 0) {
                            super.finishAggregation(aggregated);
                        }
                    }
                }
            });
            p.addLast(HANDLER_STREAM, new HttpStreamsClientHandler());
        }
    }
}<|MERGE_RESOLUTION|>--- conflicted
+++ resolved
@@ -1,5 +1,5 @@
 /*
- * Copyright 2017-2018 original authors
+ * Copyright 2018 original authors
  *
  * Licensed under the Apache License, Version 2.0 (the "License");
  * you may not use this file except in compliance with the License.
@@ -22,23 +22,11 @@
 import com.typesafe.netty.http.StreamedHttpResponse;
 import io.micronaut.context.annotation.Parameter;
 import io.micronaut.context.annotation.Prototype;
-import io.micronaut.core.async.publisher.Publishers;
-import io.micronaut.core.async.subscriber.CompletionAwareSubscriber;
-import io.micronaut.core.beans.BeanMap;
 import io.micronaut.core.convert.ConversionService;
-<<<<<<< HEAD
-=======
 import io.micronaut.core.convert.exceptions.ConversionErrorException;
->>>>>>> 161bf9c7
 import io.micronaut.core.io.ResourceResolver;
-import io.micronaut.core.io.buffer.ByteBuffer;
-import io.micronaut.core.io.buffer.ByteBufferFactory;
 import io.micronaut.core.order.OrderUtil;
 import io.micronaut.core.reflect.InstantiationUtils;
-import io.micronaut.core.util.ArrayUtils;
-import io.micronaut.core.util.PathMatcher;
-import io.micronaut.core.util.StringUtils;
-import io.micronaut.core.util.Toggleable;
 import io.micronaut.http.HttpStatus;
 import io.micronaut.http.MediaType;
 import io.micronaut.http.MutableHttpRequest;
@@ -46,55 +34,19 @@
 import io.micronaut.http.client.exceptions.ContentLengthExceededException;
 import io.micronaut.http.client.exceptions.HttpClientException;
 import io.micronaut.http.client.exceptions.HttpClientResponseException;
-<<<<<<< HEAD
-import io.micronaut.http.client.ssl.NettyClientSslBuilder;
-=======
 import io.micronaut.http.codec.CodecException;
->>>>>>> 161bf9c7
 import io.micronaut.http.codec.MediaTypeCodec;
 import io.micronaut.http.codec.MediaTypeCodecRegistry;
 import io.micronaut.http.filter.ClientFilterChain;
 import io.micronaut.http.filter.HttpClientFilter;
-import io.micronaut.http.netty.buffer.NettyByteBufferFactory;
-import io.micronaut.http.ssl.SslConfiguration;
-import io.micronaut.jackson.ObjectMapperFactory;
-import io.micronaut.jackson.codec.JsonMediaTypeCodec;
-import io.micronaut.jackson.codec.JsonStreamMediaTypeCodec;
-import io.micronaut.jackson.parser.JacksonProcessor;
-import io.micronaut.runtime.ApplicationConfiguration;
 import io.netty.bootstrap.Bootstrap;
-<<<<<<< HEAD
-import io.netty.buffer.ByteBuf;
-import io.netty.buffer.ByteBufAllocator;
-import io.netty.buffer.ByteBufUtil;
-import io.netty.channel.Channel;
-import io.netty.channel.ChannelFuture;
-import io.netty.channel.ChannelFutureListener;
-import io.netty.channel.ChannelHandlerContext;
-import io.netty.channel.ChannelInitializer;
-import io.netty.channel.ChannelOption;
-import io.netty.channel.ChannelPipeline;
-import io.netty.channel.EventLoopGroup;
-import io.netty.channel.SimpleChannelInboundHandler;
-=======
 import io.netty.buffer.*;
 import io.netty.channel.*;
->>>>>>> 161bf9c7
 import io.netty.channel.nio.NioEventLoopGroup;
 import io.netty.channel.socket.nio.NioSocketChannel;
 import io.netty.handler.codec.TooLongFrameException;
-import io.netty.handler.codec.http.FullHttpMessage;
-import io.netty.handler.codec.http.FullHttpRequest;
-import io.netty.handler.codec.http.FullHttpResponse;
-import io.netty.handler.codec.http.HttpClientCodec;
-import io.netty.handler.codec.http.HttpContent;
-import io.netty.handler.codec.http.HttpContentDecompressor;
-import io.netty.handler.codec.http.HttpHeaderNames;
-import io.netty.handler.codec.http.HttpHeaderValues;
+import io.netty.handler.codec.http.*;
 import io.netty.handler.codec.http.HttpHeaders;
-import io.netty.handler.codec.http.HttpObjectAggregator;
-import io.netty.handler.codec.http.HttpResponseStatus;
-import io.netty.handler.codec.http.HttpUtil;
 import io.netty.handler.codec.http.multipart.HttpPostRequestEncoder;
 import io.netty.handler.proxy.HttpProxyHandler;
 import io.netty.handler.proxy.Socks5ProxyHandler;
@@ -106,6 +58,23 @@
 import io.reactivex.disposables.Disposable;
 import io.reactivex.functions.Consumer;
 import io.reactivex.functions.Function;
+import io.micronaut.core.async.publisher.Publishers;
+import io.micronaut.core.async.subscriber.CompletionAwareSubscriber;
+import io.micronaut.core.beans.BeanMap;
+import io.micronaut.core.io.buffer.ByteBuffer;
+import io.micronaut.core.io.buffer.ByteBufferFactory;
+import io.micronaut.core.util.ArrayUtils;
+import io.micronaut.core.util.PathMatcher;
+import io.micronaut.core.util.StringUtils;
+import io.micronaut.core.util.Toggleable;
+import io.micronaut.http.client.ssl.NettyClientSslBuilder;
+import io.micronaut.http.netty.buffer.NettyByteBufferFactory;
+import io.micronaut.http.ssl.SslConfiguration;
+import io.micronaut.jackson.ObjectMapperFactory;
+import io.micronaut.jackson.codec.JsonMediaTypeCodec;
+import io.micronaut.jackson.codec.JsonStreamMediaTypeCodec;
+import io.micronaut.jackson.parser.JacksonProcessor;
+import io.micronaut.runtime.ApplicationConfiguration;
 import org.reactivestreams.Publisher;
 import org.reactivestreams.Subscriber;
 import org.reactivestreams.Subscription;
@@ -124,21 +93,8 @@
 import java.nio.charset.Charset;
 import java.nio.charset.StandardCharsets;
 import java.time.Duration;
-<<<<<<< HEAD
-import java.util.ArrayList;
-import java.util.Arrays;
-import java.util.Collections;
-import java.util.HashSet;
-import java.util.List;
-import java.util.Map;
-import java.util.Optional;
-import java.util.OptionalInt;
-import java.util.Set;
-import java.util.concurrent.CompletableFuture;
-=======
 import java.util.*;
 import java.util.concurrent.Callable;
->>>>>>> 161bf9c7
 import java.util.concurrent.ThreadFactory;
 import java.util.concurrent.TimeUnit;
 import java.util.concurrent.atomic.AtomicBoolean;
@@ -156,20 +112,19 @@
 public class DefaultHttpClient implements RxHttpClient, RxStreamingHttpClient, Closeable, AutoCloseable {
 
     private static final Logger LOG = LoggerFactory.getLogger(DefaultHttpClient.class);
-
     protected static final String HANDLER_AGGREGATOR = "http-aggregator";
     protected static final String HANDLER_STREAM = "stream-handler";
     protected static final String HANDLER_DECODER = "http-decoder";
-    protected final Bootstrap bootstrap;
-    protected EventLoopGroup group;
-    protected MediaTypeCodecRegistry mediaTypeCodecRegistry;
-    protected ByteBufferFactory<ByteBufAllocator, ByteBuf> byteBufferFactory = new NettyByteBufferFactory();
 
     private final LoadBalancer loadBalancer;
     private final HttpClientConfiguration configuration;
     private final Optional<SslContext> sslContext;
+    protected final Bootstrap bootstrap;
+    protected EventLoopGroup group;
     private final HttpClientFilter[] filters;
     private final Charset defaultCharset;
+    protected MediaTypeCodecRegistry mediaTypeCodecRegistry;
+    protected ByteBufferFactory<ByteBufAllocator, ByteBuf> byteBufferFactory = new NettyByteBufferFactory();
     private Set<String> clientIdentifiers = Collections.emptySet();
 
     /**
@@ -185,7 +140,6 @@
                              NettyClientSslBuilder nettyClientSslBuilder,
                              MediaTypeCodecRegistry codecRegistry,
                              HttpClientFilter... filters) {
-
         this.loadBalancer = loadBalancer;
         this.defaultCharset = configuration.getDefaultCharset();
         this.bootstrap = new Bootstrap();
@@ -193,8 +147,8 @@
         this.sslContext = nettyClientSslBuilder.build();
         this.group = createEventLoopGroup(configuration);
         this.bootstrap.group(group)
-            .channel(NioSocketChannel.class)
-            .option(ChannelOption.SO_KEEPALIVE, true);
+                .channel(NioSocketChannel.class)
+                .option(ChannelOption.SO_KEEPALIVE, true);
 
         for (Map.Entry<ChannelOption, Object> entry : configuration.getChannelOptions().entrySet()) {
             Object v = entry.getValue();
@@ -217,10 +171,11 @@
 
     public DefaultHttpClient(LoadBalancer loadBalancer) {
         this(loadBalancer,
-            new DefaultHttpClientConfiguration(),
-            new NettyClientSslBuilder(new SslConfiguration(), new ResourceResolver()),
-            createDefaultMediaTypeRegistry());
-    }
+                new DefaultHttpClientConfiguration(),
+                new NettyClientSslBuilder(new SslConfiguration(), new ResourceResolver()),
+                createDefaultMediaTypeRegistry());
+    }
+
 
     public DefaultHttpClient(@Parameter URL url) {
         this(LoadBalancer.fixed(url));
@@ -304,25 +259,26 @@
         };
     }
 
+
     @SuppressWarnings("unchecked")
     @Override
     public <I> Flowable<ByteBuffer<?>> dataStream(io.micronaut.http.HttpRequest<I> request) {
         return Flowable.fromPublisher(resolveRequestURI(request))
-            .flatMap(buildDataStreamPublisher(request));
+                .flatMap(buildDataStreamPublisher(request));
 
     }
 
     @Override
     public <I> Flowable<io.micronaut.http.HttpResponse<ByteBuffer<?>>> exchangeStream(io.micronaut.http.HttpRequest<I> request) {
         return Flowable.fromPublisher(resolveRequestURI(request))
-            .flatMap(buildExchangeStreamPublisher(request));
+                .flatMap(buildExchangeStreamPublisher(request));
     }
 
     @Override
     public <I, O> Flowable<O> jsonStream(io.micronaut.http.HttpRequest<I> request, io.micronaut.core.type.Argument<O> type) {
 
         return Flowable.fromPublisher(resolveRequestURI(request))
-            .flatMap(buildJsonStreamPublisher(request, type));
+                .flatMap(buildJsonStreamPublisher(request, type));
 
     }
 
@@ -342,7 +298,7 @@
     public <I, O> Flowable<io.micronaut.http.HttpResponse<O>> exchange(io.micronaut.http.HttpRequest<I> request, io.micronaut.core.type.Argument<O> bodyType) {
         Publisher<URI> uriPublisher = resolveRequestURI(request);
         return Flowable.fromPublisher(uriPublisher)
-            .switchMap(buildExchangePublisher(request, bodyType));
+                .switchMap(buildExchangePublisher(request, bodyType));
     }
 
     protected <I> Function<URI, Flowable<io.micronaut.http.HttpResponse<ByteBuffer<?>>>> buildExchangeStreamPublisher(io.micronaut.http.HttpRequest<I> request) {
@@ -376,7 +332,7 @@
                     throw new IllegalStateException("Response has been wrapped in non streaming type. Do not wrap the response in client filters for stream requests");
                 }
                 JsonMediaTypeCodec mediaTypeCodec = (JsonMediaTypeCodec) mediaTypeCodecRegistry.findCodec(MediaType.APPLICATION_JSON_TYPE)
-                    .orElseThrow(() -> new IllegalStateException("No JSON codec found"));
+                        .orElseThrow(() -> new IllegalStateException("No JSON codec found"));
 
                 NettyStreamedHttpResponse<?> nettyStreamedHttpResponse = (NettyStreamedHttpResponse) response;
                 Flowable<HttpContent> httpContentFlowable = Flowable.fromPublisher(nettyStreamedHttpResponse.getNettyResponse());
@@ -426,64 +382,25 @@
 
         AtomicReference<io.micronaut.http.HttpRequest> requestWrapper = new AtomicReference<>(request);
         Flowable<io.micronaut.http.HttpResponse<Object>> streamResponsePublisher = Flowable.create(emitter -> {
-                ChannelFuture channelFuture = doConnect(requestURI, sslContext);
-                Disposable disposable = buildDisposableChannel(channelFuture);
-                emitter.setDisposable(disposable);
-                emitter.setCancellable(disposable::dispose);
-
-                channelFuture
-                    .addListener((ChannelFutureListener) f -> {
-                        if (f.isSuccess()) {
-                            Channel channel = f.channel();
-
-                            io.netty.handler.codec.http.HttpRequest nettyRequest = prepareRequest(requestWrapper.get(), requestURI);
-
-<<<<<<< HEAD
-                            ChannelPipeline pipeline = channel.pipeline();
-                            pipeline.remove(HANDLER_AGGREGATOR);
-                            pipeline.addLast(new SimpleChannelInboundHandler<StreamedHttpResponse>() {
-=======
+                    ChannelFuture channelFuture = doConnect(requestURI, sslContext);
+                    Disposable disposable = buildDisposableChannel(channelFuture);
+                    emitter.setDisposable(disposable);
+                    emitter.setCancellable(disposable::dispose);
+
+
+                    channelFuture
+                            .addListener((ChannelFutureListener) f -> {
+                                if (f.isSuccess()) {
+                                    Channel channel = f.channel();
+
                                     io.netty.handler.codec.http.HttpRequest nettyRequest = prepareRequest(channel, requestWrapper.get(), requestURI);
->>>>>>> 161bf9c7
-
-                                AtomicBoolean received = new AtomicBoolean(false);
-
-                                @Override
-                                public void exceptionCaught(ChannelHandlerContext ctx, Throwable cause) throws Exception {
-                                    if (received.compareAndSet(false, true)) {
-                                        emitter.onError(cause);
-                                    }
-                                }
-
-<<<<<<< HEAD
-                                @Override
-                                protected void channelRead0(ChannelHandlerContext ctx, StreamedHttpResponse msg) throws Exception {
-                                    if (received.compareAndSet(false, true)) {
-                                        NettyStreamedHttpResponse response = new NettyStreamedHttpResponse(msg);
-                                        HttpHeaders headers = msg.headers();
-                                        if (LOG.isTraceEnabled()) {
-                                            LOG.trace("HTTP Client Streaming Response Received: {}", msg.status());
-                                            traceHeaders(headers);
-                                        }
-
-                                        int statusCode = response.getStatus().getCode();
-                                        if (statusCode > 300 && statusCode < 400 && configuration.isFollowRedirects() && headers.contains(HttpHeaderNames.LOCATION)) {
-                                            String location = headers.get(HttpHeaderNames.LOCATION);
-                                            Flowable<io.micronaut.http.HttpResponse<Object>> redirectedExchange;
-                                            try {
-                                                MutableHttpRequest<Object> redirectRequest = io.micronaut.http.HttpRequest.GET(location);
-                                                redirectedExchange = Flowable.fromPublisher(resolveRequestURI(redirectRequest))
-                                                    .flatMap(uri -> buildStreamExchange(redirectRequest, uri));
-
-                                                redirectedExchange.subscribe(new Subscriber<io.micronaut.http.HttpResponse<Object>>() {
-                                                    Subscription sub;
-
-                                                    @Override
-                                                    public void onSubscribe(Subscription s) {
-                                                        s.request(1);
-                                                        this.sub = s;
-                                                    }
-=======
+
+                                    ChannelPipeline pipeline = channel.pipeline();
+                                    pipeline.remove(HANDLER_AGGREGATOR);
+                                    pipeline.addLast(new SimpleChannelInboundHandler<StreamedHttpResponse>() {
+
+                                        AtomicBoolean received = new AtomicBoolean(false);
+
                                         @Override
                                         public void exceptionCaught(ChannelHandlerContext ctx, Throwable cause) throws Exception {
                                             if (received.compareAndSet(false, true)) {
@@ -543,34 +460,9 @@
                                                     emitter.onNext(response);
                                                     emitter.onComplete();
                                                 }
->>>>>>> 161bf9c7
-
-                                                    @Override
-                                                    public void onNext(io.micronaut.http.HttpResponse<Object> objectHttpResponse) {
-                                                        emitter.onNext(objectHttpResponse);
-                                                        sub.cancel();
-                                                    }
-
-                                                    @Override
-                                                    public void onError(Throwable t) {
-                                                        emitter.onError(t);
-                                                        sub.cancel();
-                                                    }
-
-                                                    @Override
-                                                    public void onComplete() {
-                                                        emitter.onComplete();
-                                                    }
-                                                });
-                                            } catch (Exception e) {
-                                                emitter.onError(e);
+
                                             }
-                                        } else {
-                                            emitter.onNext(response);
-                                            emitter.onComplete();
                                         }
-<<<<<<< HEAD
-=======
                                     });
                                     if (LOG.isDebugEnabled()) {
                                         LOG.debug("Sending HTTP Request: {} {}", nettyRequest.method(), nettyRequest.uri());
@@ -579,28 +471,16 @@
                                     if (LOG.isTraceEnabled()) {
                                         traceRequest(requestWrapper.get(), nettyRequest);
                                     }
->>>>>>> 161bf9c7
-
-                                    }
+
+                                    channel.writeAndFlush(nettyRequest);
+                                } else {
+                                    Throwable cause = f.cause();
+                                    emitter.onError(
+                                            new HttpClientException("Connect error:" + cause.getMessage(), cause)
+                                    );
                                 }
                             });
-                            if (LOG.isDebugEnabled()) {
-                                LOG.debug("Sending HTTP Request: {} {}", nettyRequest.method(), nettyRequest.uri());
-                                LOG.debug("Chosen Server: {}({})", requestURI.getHost(), requestURI.getPort());
-                            }
-                            if (LOG.isTraceEnabled()) {
-                                traceRequest(requestWrapper.get(), nettyRequest);
-                            }
-
-                            channel.writeAndFlush(nettyRequest);
-                        } else {
-                            Throwable cause = f.cause();
-                            emitter.onError(
-                                new HttpClientException("Connect error:" + cause.getMessage(), cause)
-                            );
-                        }
-                    });
-            }, BackpressureStrategy.BUFFER
+                }, BackpressureStrategy.BUFFER
         );
         // apply filters
         streamResponsePublisher = Flowable.fromPublisher(applyFilterToResponsePublisher(request, requestWrapper, streamResponsePublisher));
@@ -620,13 +500,10 @@
                             Channel channel = connectionFuture.channel();
                             io.micronaut.http.HttpRequest<I> finalRequest = requestWrapper.get();
                             MediaType requestContentType = finalRequest
-                                .getContentType()
-                                .orElse(MediaType.APPLICATION_JSON_TYPE);
+                                    .getContentType()
+                                    .orElse(MediaType.APPLICATION_JSON_TYPE);
 
                             boolean permitsBody = io.micronaut.http.HttpMethod.permitsRequestBody(request.getMethod());
-<<<<<<< HEAD
-                            io.netty.handler.codec.http.HttpRequest nettyRequest = buildNettyRequest(finalRequest, requestContentType, permitsBody);
-=======
                             HttpRequest nettyRequest =
                                     buildNettyRequest(
                                             channel,
@@ -634,7 +511,6 @@
                                             requestContentType,
                                             permitsBody);
 
->>>>>>> 161bf9c7
 
                             prepareHttpHeaders(requestURI, finalRequest, nettyRequest, permitsBody);
                             if (LOG.isDebugEnabled()) {
@@ -652,13 +528,8 @@
                         }
                     } else {
                         Throwable cause = future.cause();
-<<<<<<< HEAD
-                        completableFuture.completeExceptionally(
-                            new HttpClientException("Connect Error: " + cause.getMessage(), cause)
-=======
                         emitter.onError(
                                 new HttpClientException("Connect Error: " + cause.getMessage(), cause)
->>>>>>> 161bf9c7
                         );
                     }
                 });
@@ -690,20 +561,12 @@
         } else {
 
             return Publishers.map(loadBalancer.select(getLoadBalancerDiscriminator()), server -> {
-<<<<<<< HEAD
-                    Optional<String> authInfo = server.getMetadata().get(io.micronaut.http.HttpHeaders.AUTHORIZATION_INFO, String.class);
-                    if (authInfo.isPresent() && request instanceof MutableHttpRequest) {
-                        ((MutableHttpRequest) request).getHeaders().auth(authInfo.get());
-=======
                         Optional<String> authInfo = server.getMetadata().get(io.micronaut.http.HttpHeaders.AUTHORIZATION_INFO, String.class);
                         if (authInfo.isPresent() && request instanceof MutableHttpRequest) {
                             ((MutableHttpRequest) request).getHeaders().auth(authInfo.get());
                         }
                         return server.resolve(requestURI);
->>>>>>> 161bf9c7
-                    }
-                    return server.resolve(requestURI);
-                }
+                    }
 
             );
         }
@@ -715,6 +578,7 @@
     protected Object getLoadBalancerDiscriminator() {
         return null;
     }
+
 
     /**
      * Creates an initial connection to the given remote host
@@ -743,6 +607,7 @@
         localBootstrap.handler(new HttpClientInitializer(sslCtx, false));
         return doConnect(localBootstrap, host, port);
     }
+
 
     /**
      * Creates the {@link NioEventLoopGroup} for this client
@@ -880,7 +745,7 @@
 
             ClientFilterChain filterChain = buildChain(requestWrapper, httpClientFilters);
             return (Publisher<io.micronaut.http.HttpResponse<O>>) httpClientFilters.get(0)
-                .doFilter(request, filterChain);
+                    .doFilter(request, filterChain);
         } else {
 
             return responsePublisher;
@@ -888,13 +753,8 @@
     }
 
     protected io.netty.handler.codec.http.HttpRequest buildNettyRequest(
-<<<<<<< HEAD
-        io.micronaut.http.HttpRequest request,
-        MediaType requestContentType, boolean permitsBody) throws HttpPostRequestEncoder.ErrorDataEncoderException {
-=======
             Channel channel, io.micronaut.http.HttpRequest request,
             MediaType requestContentType, boolean permitsBody) throws HttpPostRequestEncoder.ErrorDataEncoderException {
->>>>>>> 161bf9c7
         io.netty.handler.codec.http.HttpRequest nettyRequest;
         NettyClientHttpRequest clientHttpRequest = (NettyClientHttpRequest) request;
         if (permitsBody) {
@@ -908,15 +768,6 @@
                 ByteBuf bodyContent = null;
                 if (hasBody) {
                     Object bodyValue = body.get();
-<<<<<<< HEAD
-                    if (CharSequence.class.isAssignableFrom(bodyValue.getClass())) {
-                        CharSequence charSequence = (CharSequence) bodyValue;
-                        bodyContent = byteBufferFactory.copiedBuffer(
-                            charSequence.toString().getBytes(
-                                requestContentType.getCharset().orElse(defaultCharset)
-                            )
-                        ).asNativeBuffer();
-=======
 
                     if( Publishers.isConvertibleToPublisher(bodyValue)) {
                         boolean isSingle = Publishers.isSingle(bodyValue.getClass());
@@ -981,11 +832,10 @@
                     }
                     else if (bodyValue instanceof CharSequence) {
                         bodyContent = charSequenceToByteBuf((CharSequence) bodyValue, requestContentType);
->>>>>>> 161bf9c7
                     } else if (mediaTypeCodecRegistry != null) {
                         Optional<MediaTypeCodec> registeredCodec = mediaTypeCodecRegistry.findCodec(requestContentType);
                         bodyContent = registeredCodec.map(codec -> (ByteBuf) codec.encode(bodyValue, byteBufferFactory).asNativeBuffer())
-                            .orElse(null);
+                                .orElse(null);
                     }
                     if (bodyContent == null) {
                         bodyContent = ConversionService.SHARED.convert(bodyValue, ByteBuf.class).orElse(null);
@@ -999,8 +849,6 @@
         return nettyRequest;
     }
 
-<<<<<<< HEAD
-=======
     private ByteBuf charSequenceToByteBuf(CharSequence bodyValue, MediaType requestContentType) {
         CharSequence charSequence = bodyValue;
         return byteBufferFactory.copiedBuffer(
@@ -1011,7 +859,6 @@
     }
 
 
->>>>>>> 161bf9c7
     protected <I> void prepareHttpHeaders(URI requestURI, io.micronaut.http.HttpRequest<I> request, io.netty.handler.codec.http.HttpRequest nettyRequest, boolean permitsBody) {
         HttpHeaders headers = nettyRequest.headers();
         headers.set(HttpHeaderNames.HOST, requestURI.getHost());
@@ -1052,47 +899,6 @@
 
             @Override
             protected void channelRead0(ChannelHandlerContext channelHandlerContext, FullHttpResponse fullResponse) {
-<<<<<<< HEAD
-                if (!completableFuture.isDone()) {
-
-                    HttpResponseStatus status = fullResponse.status();
-                    HttpHeaders headers = fullResponse.headers();
-                    if (LOG.isTraceEnabled()) {
-                        LOG.trace("HTTP Client Response Received for Request: {} {}", request.getMethod(), request.getUri());
-                        LOG.trace("Status Code: {}", status);
-                        traceHeaders(headers);
-                        traceBody(fullResponse.content());
-                    }
-                    int statusCode = status.code();
-                    // it is a redirect
-                    if (statusCode > 300 && statusCode < 400 && configuration.isFollowRedirects() && headers.contains(HttpHeaderNames.LOCATION)) {
-                        String location = headers.get(HttpHeaderNames.LOCATION);
-                        Flowable<io.micronaut.http.HttpResponse<O>> redirectedRequest = exchange(io.micronaut.http.HttpRequest.GET(location), bodyType);
-                        redirectedRequest.subscribe(new Subscriber<io.micronaut.http.HttpResponse<O>>() {
-                            Subscription sub;
-
-                            @Override
-                            public void onSubscribe(Subscription s) {
-                                this.sub = s;
-                                s.request(1);
-                            }
-
-                            @Override
-                            public void onNext(io.micronaut.http.HttpResponse<O> oHttpResponse) {
-                                if (!completableFuture.isDone()) {
-                                    completableFuture.complete(oHttpResponse);
-                                    sub.cancel();
-                                }
-                            }
-
-                            @Override
-                            public void onError(Throwable t) {
-                                if (!completableFuture.isDone()) {
-                                    completableFuture.completeExceptionally(t);
-                                    sub.cancel();
-                                }
-                            }
-=======
 
                 HttpResponseStatus status = fullResponse.status();
                 HttpHeaders headers = fullResponse.headers();
@@ -1122,7 +928,6 @@
                             emitter.onComplete();
                             sub.cancel();
                         }
->>>>>>> 161bf9c7
 
                         @Override
                         public void onError(Throwable t) {
@@ -1130,22 +935,8 @@
                             sub.cancel();
                         }
 
-<<<<<<< HEAD
-                            }
-                        });
-                        return;
-                    }
-                    if (statusCode == HttpStatus.NO_CONTENT.getCode()) {
-                        // normalize the NO_CONTENT header, since http content aggregator adds it even if not present in the response
-                        headers.remove(HttpHeaderNames.CONTENT_LENGTH);
-                    }
-                    boolean errorStatus = statusCode >= 400;
-                    FullNettyClientHttpResponse<O> response
-                        = new FullNettyClientHttpResponse<>(fullResponse, mediaTypeCodecRegistry, byteBufferFactory, bodyType, errorStatus);
-=======
                         @Override
                         public void onComplete() {
->>>>>>> 161bf9c7
 
                         }
                     });
@@ -1176,12 +967,8 @@
 
             @Override
             public void exceptionCaught(ChannelHandlerContext ctx, Throwable cause) {
-<<<<<<< HEAD
-                if (!completableFuture.isDone()) {
-=======
                 if(complete.compareAndSet(false, true)) {
 
->>>>>>> 161bf9c7
                     if (LOG.isTraceEnabled()) {
                         LOG.trace("HTTP Client exception ({}) occurred for request : {} {}", cause.getMessage(), request.getMethod(), request.getUri());
                     }
@@ -1191,11 +978,7 @@
                     } else if (cause instanceof ReadTimeoutException) {
                         emitter.onError(io.micronaut.http.client.exceptions.ReadTimeoutException.TIMEOUT_EXCEPTION);
                     } else {
-<<<<<<< HEAD
-                        completableFuture.completeExceptionally(new HttpClientException("Error occurred reading HTTP response: " + cause.getMessage(), cause));
-=======
                         emitter.onError(new HttpClientException("Error occurred reading HTTP response: " + cause.getMessage(), cause));
->>>>>>> 161bf9c7
                     }
                 }
             }
@@ -1284,105 +1067,27 @@
         ObjectMapper objectMapper = new ObjectMapperFactory().objectMapper(Optional.empty(), Optional.empty());
         ApplicationConfiguration applicationConfiguration = new ApplicationConfiguration();
         return MediaTypeCodecRegistry.of(
-            new JsonMediaTypeCodec(objectMapper, applicationConfiguration), new JsonStreamMediaTypeCodec(objectMapper, applicationConfiguration)
+                new JsonMediaTypeCodec(objectMapper, applicationConfiguration), new JsonStreamMediaTypeCodec(objectMapper, applicationConfiguration)
         );
     }
 
     private <I> io.netty.handler.codec.http.HttpRequest prepareRequest(Channel channel, io.micronaut.http.HttpRequest<I> request, URI requestURI) throws HttpPostRequestEncoder.ErrorDataEncoderException {
         MediaType requestContentType = request
-            .getContentType()
-            .orElse(MediaType.APPLICATION_JSON_TYPE);
+                .getContentType()
+                .orElse(MediaType.APPLICATION_JSON_TYPE);
 
         boolean permitsBody = io.micronaut.http.HttpMethod.permitsRequestBody(request.getMethod());
-<<<<<<< HEAD
-        io.netty.handler.codec.http.HttpRequest nettyRequest = buildNettyRequest(request, requestContentType, permitsBody);
-=======
         io.netty.handler.codec.http.HttpRequest nettyRequest =
                 buildNettyRequest(
                         channel, request,
                         requestContentType,
                         permitsBody);
 
->>>>>>> 161bf9c7
 
         prepareHttpHeaders(requestURI, request, nettyRequest, permitsBody);
         return nettyRequest;
     }
 
-<<<<<<< HEAD
-    private <O> SimpleChannelInboundHandler<StreamedHttpResponse> newJsonStreamDecoder(io.micronaut.core.type.Argument<O> type, JsonMediaTypeCodec mediaTypeCodec, FlowableEmitter<O> emitter) {
-        return new SimpleChannelInboundHandler<StreamedHttpResponse>() {
-            @Override
-            public void exceptionCaught(ChannelHandlerContext ctx, Throwable cause) throws Exception {
-                emitter.onError(
-                    new HttpClientException("Client error:" + cause.getMessage(), cause)
-                );
-            }
-
-            @Override
-            protected void channelRead0(ChannelHandlerContext ctx, StreamedHttpResponse msg) throws Exception {
-                JacksonProcessor jacksonProcessor = new JacksonProcessor();
-                jacksonProcessor.subscribe(new CompletionAwareSubscriber<JsonNode>() {
-                    @Override
-                    protected void doOnSubscribe(Subscription subscription) {
-                        long demand = emitter.requested();
-                        subscription.request(demand);
-                    }
-
-                    @Override
-                    protected void doOnNext(JsonNode message) {
-                        O json = mediaTypeCodec.decode(type, message);
-                        emitter.onNext(json);
-                    }
-
-                    @Override
-                    protected void doOnError(Throwable t) {
-                        emitter.onError(t);
-                    }
-
-                    @Override
-                    protected void doOnComplete() {
-                        emitter.onComplete();
-                    }
-                });
-                msg.subscribe(new CompletionAwareSubscriber<HttpContent>() {
-                    @Override
-                    protected void doOnSubscribe(Subscription subscription) {
-                        long demand = emitter.requested();
-                        jacksonProcessor.onSubscribe(subscription);
-                        subscription.request(demand);
-                    }
-
-                    @Override
-                    protected void doOnNext(HttpContent message) {
-                        try {
-                            jacksonProcessor.onNext(
-                                ByteBufUtil.getBytes(message.content())
-                            );
-                        } catch (Exception e) {
-                            jacksonProcessor.onError(e);
-                        } finally {
-                            message.release();
-                        }
-                    }
-
-                    @Override
-                    protected void doOnError(Throwable t) {
-                        jacksonProcessor.onError(t);
-                    }
-
-                    @Override
-                    protected void doOnComplete() {
-                        jacksonProcessor.onComplete();
-                    }
-                });
-            }
-
-        };
-    }
-
-=======
->>>>>>> 161bf9c7
     private Disposable buildDisposableChannel(ChannelFuture channelFuture) {
         return new Disposable() {
             boolean disposed = false;
