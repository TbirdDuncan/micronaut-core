/*
 * Copyright 2017-2022 original authors
 *
 * Licensed under the Apache License, Version 2.0 (the "License");
 * you may not use this file except in compliance with the License.
 * You may obtain a copy of the License at
 *
 * https://www.apache.org/licenses/LICENSE-2.0
 *
 * Unless required by applicable law or agreed to in writing, software
 * distributed under the License is distributed on an "AS IS" BASIS,
 * WITHOUT WARRANTIES OR CONDITIONS OF ANY KIND, either express or implied.
 * See the License for the specific language governing permissions and
 * limitations under the License.
 */
package io.micronaut.http.client.netty;

import io.micronaut.buffer.netty.NettyByteBufferFactory;
import io.micronaut.core.annotation.AnnotationMetadata;
import io.micronaut.core.annotation.AnnotationMetadataResolver;
import io.micronaut.core.annotation.Internal;
import io.micronaut.core.annotation.NonNull;
import io.micronaut.core.annotation.Nullable;
import io.micronaut.core.async.publisher.Publishers;
import io.micronaut.core.beans.BeanMap;
import io.micronaut.core.convert.ConversionService;
import io.micronaut.core.convert.ConversionServiceAware;
import io.micronaut.core.execution.ExecutionFlow;
import io.micronaut.core.io.ResourceResolver;
import io.micronaut.core.io.buffer.ByteBuffer;
import io.micronaut.core.io.buffer.ByteBufferFactory;
import io.micronaut.core.io.buffer.ReferenceCounted;
import io.micronaut.core.order.Ordered;
import io.micronaut.core.propagation.PropagatedContext;
import io.micronaut.core.type.Argument;
import io.micronaut.core.util.ArgumentUtils;
import io.micronaut.core.util.ArrayUtils;
import io.micronaut.core.util.ObjectUtils;
import io.micronaut.core.util.StringUtils;
import io.micronaut.http.HttpAttributes;
import io.micronaut.http.HttpResponse;
import io.micronaut.http.HttpResponseWrapper;
import io.micronaut.http.HttpStatus;
import io.micronaut.http.MediaType;
import io.micronaut.http.MutableHttpHeaders;
import io.micronaut.http.MutableHttpRequest;
import io.micronaut.http.MutableHttpResponse;
import io.micronaut.http.bind.DefaultRequestBinderRegistry;
import io.micronaut.http.bind.RequestBinderRegistry;
import io.micronaut.http.body.ChunkedMessageBodyReader;
import io.micronaut.http.body.ContextlessMessageBodyHandlerRegistry;
import io.micronaut.http.body.DynamicMessageBodyWriter;
import io.micronaut.http.body.MessageBodyHandlerRegistry;
import io.micronaut.http.body.MessageBodyReader;
import io.micronaut.http.client.BlockingHttpClient;
import io.micronaut.http.client.DefaultHttpClientConfiguration;
import io.micronaut.http.client.HttpClient;
import io.micronaut.http.client.HttpClientConfiguration;
import io.micronaut.http.client.HttpVersionSelection;
import io.micronaut.http.client.LoadBalancer;
import io.micronaut.http.client.ProxyHttpClient;
import io.micronaut.http.client.ProxyRequestOptions;
import io.micronaut.http.client.StreamingHttpClient;
import io.micronaut.http.client.exceptions.ContentLengthExceededException;
import io.micronaut.http.client.exceptions.HttpClientErrorDecoder;
import io.micronaut.http.client.exceptions.HttpClientException;
import io.micronaut.http.client.exceptions.HttpClientExceptionUtils;
import io.micronaut.http.client.exceptions.HttpClientResponseException;
import io.micronaut.http.client.exceptions.NoHostException;
import io.micronaut.http.client.exceptions.ReadTimeoutException;
import io.micronaut.http.client.exceptions.ResponseClosedException;
import io.micronaut.http.client.filter.ClientFilterResolutionContext;
import io.micronaut.http.client.filter.DefaultHttpClientFilterResolver;
import io.micronaut.http.client.filters.ClientServerContextFilter;
import io.micronaut.http.client.multipart.MultipartBody;
import io.micronaut.http.client.multipart.MultipartDataFactory;
import io.micronaut.http.client.netty.ssl.ClientSslBuilder;
import io.micronaut.http.client.netty.ssl.NettyClientSslBuilder;
import io.micronaut.http.client.netty.websocket.NettyWebSocketClientHandler;
import io.micronaut.http.client.sse.SseClient;
import io.micronaut.http.codec.CodecException;
import io.micronaut.http.codec.MediaTypeCodecRegistry;
import io.micronaut.http.context.ContextPathUtils;
import io.micronaut.http.context.ServerRequestContext;
import io.micronaut.http.filter.FilterOrder;
import io.micronaut.http.filter.FilterRunner;
import io.micronaut.http.filter.GenericHttpFilter;
import io.micronaut.http.filter.HttpClientFilter;
import io.micronaut.http.filter.HttpClientFilterResolver;
import io.micronaut.http.filter.HttpFilterResolver;
import io.micronaut.http.multipart.MultipartException;
import io.micronaut.http.netty.NettyHttpHeaders;
import io.micronaut.http.netty.NettyHttpRequestBuilder;
import io.micronaut.http.netty.NettyHttpResponseBuilder;
import io.micronaut.http.netty.body.ByteBufRawMessageBodyHandler;
import io.micronaut.http.netty.body.NettyJsonHandler;
import io.micronaut.http.netty.body.NettyJsonStreamHandler;
import io.micronaut.http.netty.body.NettyWritableBodyWriter;
import io.micronaut.http.netty.channel.ChannelPipelineCustomizer;
import io.micronaut.http.netty.reactive.HotObservable;
import io.micronaut.http.netty.stream.DefaultStreamedHttpResponse;
import io.micronaut.http.netty.stream.JsonSubscriber;
import io.micronaut.http.netty.stream.StreamedHttpRequest;
import io.micronaut.http.netty.stream.StreamedHttpResponse;
import io.micronaut.http.reactive.execution.ReactiveExecutionFlow;
import io.micronaut.http.sse.Event;
import io.micronaut.http.uri.UriBuilder;
import io.micronaut.http.uri.UriTemplate;
import io.micronaut.http.util.HttpHeadersUtil;
import io.micronaut.json.JsonMapper;
import io.micronaut.json.codec.JsonMediaTypeCodec;
import io.micronaut.json.codec.JsonStreamMediaTypeCodec;
import io.micronaut.runtime.ApplicationConfiguration;
import io.micronaut.websocket.WebSocketClient;
import io.micronaut.websocket.annotation.ClientWebSocket;
import io.micronaut.websocket.annotation.OnMessage;
import io.micronaut.websocket.context.WebSocketBean;
import io.micronaut.websocket.context.WebSocketBeanRegistry;
import io.netty.buffer.ByteBuf;
import io.netty.buffer.ByteBufAllocator;
import io.netty.buffer.CompositeByteBuf;
import io.netty.buffer.EmptyByteBuf;
import io.netty.buffer.Unpooled;
import io.netty.channel.Channel;
import io.netty.channel.ChannelFactory;
import io.netty.channel.ChannelFutureListener;
import io.netty.channel.ChannelHandlerContext;
import io.netty.channel.ChannelInboundHandlerAdapter;
import io.netty.channel.ChannelPipeline;
import io.netty.channel.EventLoopGroup;
import io.netty.channel.MultithreadEventLoopGroup;
import io.netty.channel.socket.DatagramChannel;
import io.netty.channel.socket.SocketChannel;
import io.netty.channel.socket.nio.NioDatagramChannel;
import io.netty.channel.socket.nio.NioSocketChannel;
import io.netty.handler.codec.TooLongFrameException;
import io.netty.handler.codec.http.DefaultFullHttpRequest;
import io.netty.handler.codec.http.DefaultFullHttpResponse;
import io.netty.handler.codec.http.DefaultHttpContent;
import io.netty.handler.codec.http.DefaultHttpHeaders;
import io.netty.handler.codec.http.DefaultHttpRequest;
import io.netty.handler.codec.http.DefaultLastHttpContent;
import io.netty.handler.codec.http.EmptyHttpHeaders;
import io.netty.handler.codec.http.FullHttpMessage;
import io.netty.handler.codec.http.FullHttpRequest;
import io.netty.handler.codec.http.FullHttpResponse;
import io.netty.handler.codec.http.HttpContent;
import io.netty.handler.codec.http.HttpHeaderNames;
import io.netty.handler.codec.http.HttpHeaderValues;
import io.netty.handler.codec.http.HttpHeaders;
import io.netty.handler.codec.http.HttpObject;
import io.netty.handler.codec.http.HttpObjectAggregator;
import io.netty.handler.codec.http.HttpRequest;
import io.netty.handler.codec.http.HttpResponseStatus;
import io.netty.handler.codec.http.HttpUtil;
import io.netty.handler.codec.http.LastHttpContent;
import io.netty.handler.codec.http.multipart.DefaultHttpDataFactory;
import io.netty.handler.codec.http.multipart.FileUpload;
import io.netty.handler.codec.http.multipart.HttpDataFactory;
import io.netty.handler.codec.http.multipart.HttpPostRequestEncoder;
import io.netty.handler.codec.http.multipart.InterfaceHttpData;
import io.netty.handler.codec.http.websocketx.WebSocketClientHandshakerFactory;
import io.netty.handler.codec.http.websocketx.WebSocketVersion;
import io.netty.handler.flow.FlowControlHandler;
import io.netty.handler.stream.ChunkedWriteHandler;
import io.netty.util.CharsetUtil;
import io.netty.util.ReferenceCountUtil;
import io.netty.util.concurrent.DefaultThreadFactory;
import io.netty.util.concurrent.FastThreadLocalThread;
import io.netty.util.concurrent.Future;
import io.netty.util.concurrent.Promise;
import org.reactivestreams.Publisher;
import org.reactivestreams.Subscriber;
import org.reactivestreams.Subscription;
import org.slf4j.Logger;
import org.slf4j.LoggerFactory;
import reactor.core.Disposable;
import reactor.core.publisher.Flux;
import reactor.core.publisher.FluxSink;
import reactor.core.publisher.Mono;

import java.io.Closeable;
import java.io.File;
import java.io.IOException;
import java.io.InputStream;
import java.net.InetSocketAddress;
import java.net.URI;
import java.net.URISyntaxException;
import java.nio.charset.Charset;
import java.nio.charset.StandardCharsets;
import java.time.Duration;
import java.util.Arrays;
import java.util.Collection;
import java.util.List;
import java.util.Map;
import java.util.Objects;
import java.util.Optional;
import java.util.concurrent.ThreadFactory;
import java.util.concurrent.TimeoutException;
import java.util.concurrent.atomic.AtomicReference;
import java.util.function.Consumer;
import java.util.function.Function;

/**
 * Default implementation of the {@link HttpClient} interface based on Netty.
 *
 * @author Graeme Rocher
 * @since 1.0
 */
@Internal
public class DefaultHttpClient implements
        WebSocketClient,
        HttpClient,
        StreamingHttpClient,
        SseClient,
        ProxyHttpClient,
        Closeable,
        AutoCloseable {

    /**
     * Default logger, use {@link #log} where possible.
     */
    private static final Logger DEFAULT_LOG = LoggerFactory.getLogger(DefaultHttpClient.class);
    private static final int DEFAULT_HTTP_PORT = 80;
    private static final int DEFAULT_HTTPS_PORT = 443;

    /**
     * Which headers <i>not</i> to copy from the first request when redirecting to a second request. There doesn't
     * appear to be a spec for this. {@link java.net.HttpURLConnection} seems to drop all headers, but that would be a
     * breaking change.
     * <p>
     * Stored as a {@link HttpHeaders} with empty values because presumably someone thought about optimizing those
     * already.
     */
    private static final HttpHeaders REDIRECT_HEADER_BLOCKLIST;

    static {
        REDIRECT_HEADER_BLOCKLIST = new DefaultHttpHeaders();
        // The host should be recalculated based on the location
        REDIRECT_HEADER_BLOCKLIST.add(HttpHeaderNames.HOST, "");
        // post body headers
        REDIRECT_HEADER_BLOCKLIST.add(HttpHeaderNames.CONTENT_TYPE, "");
        REDIRECT_HEADER_BLOCKLIST.add(HttpHeaderNames.CONTENT_LENGTH, "");
        REDIRECT_HEADER_BLOCKLIST.add(HttpHeaderNames.TRANSFER_ENCODING, "");
        REDIRECT_HEADER_BLOCKLIST.add(HttpHeaderNames.CONNECTION, "");
    }

    protected MediaTypeCodecRegistry mediaTypeCodecRegistry;
    protected ByteBufferFactory<ByteBufAllocator, ByteBuf> byteBufferFactory = new NettyByteBufferFactory();

    ConnectionManager connectionManager;

    private MessageBodyHandlerRegistry handlerRegistry;
    private final List<HttpFilterResolver.FilterEntry> clientFilterEntries;
    private final LoadBalancer loadBalancer;
    private final HttpClientConfiguration configuration;
    private final String contextPath;
    private final Charset defaultCharset;
    private final Logger log;
    private final HttpClientFilterResolver<ClientFilterResolutionContext> filterResolver;
    private final WebSocketBeanRegistry webSocketRegistry;
    private final RequestBinderRegistry requestBinderRegistry;
    private final String informationalServiceId;
    private final ConversionService conversionService;

    /**
     * Construct a client for the given arguments.
     *
     * @param loadBalancer                    The {@link LoadBalancer} to use for selecting servers
     * @param configuration                   The {@link HttpClientConfiguration} object
     * @param contextPath                     The base URI to prepend to request uris
     * @param threadFactory                   The thread factory to use for client threads
     * @param nettyClientSslBuilder           The SSL builder
     * @param codecRegistry                   The {@link MediaTypeCodecRegistry} to use for encoding and decoding objects
     * @param handlerRegistry                 The handler registry for encoding and decoding
     * @param annotationMetadataResolver      The annotation metadata resolver
     * @param conversionService               The conversion service
     * @param filters                         The filters to use
     */
    public DefaultHttpClient(@Nullable LoadBalancer loadBalancer,
                             @NonNull HttpClientConfiguration configuration,
                             @Nullable String contextPath,
                             @Nullable ThreadFactory threadFactory,
                             ClientSslBuilder nettyClientSslBuilder,
                             @NonNull MediaTypeCodecRegistry codecRegistry,
                             @NonNull MessageBodyHandlerRegistry handlerRegistry,
                             @Nullable AnnotationMetadataResolver annotationMetadataResolver,
                             ConversionService conversionService,
                             HttpClientFilter... filters) {
        this(loadBalancer,
            null,
            configuration,
            contextPath,
            new DefaultHttpClientFilterResolver(null, annotationMetadataResolver, Arrays.asList(filters)),
            null,
            threadFactory,
            nettyClientSslBuilder,
            codecRegistry,
            handlerRegistry,
            WebSocketBeanRegistry.EMPTY,
            new DefaultRequestBinderRegistry(conversionService),
            null,
            NioSocketChannel::new,
            NioDatagramChannel::new,
            CompositeNettyClientCustomizer.EMPTY,
            null,
            conversionService);
    }

    /**
     * Construct a client for the given arguments.
     * @param loadBalancer                    The {@link LoadBalancer} to use for selecting servers
     * @param explicitHttpVersion                     The HTTP version to use. Can be null and defaults to {@link io.micronaut.http.HttpVersion#HTTP_1_1}
     * @param configuration                   The {@link HttpClientConfiguration} object
     * @param contextPath                     The base URI to prepend to request uris
     * @param filterResolver                  The http client filter resolver
     * @param clientFilterEntries             The client filter entries
     * @param threadFactory                   The thread factory to use for client threads
     * @param nettyClientSslBuilder           The SSL builder
     * @param codecRegistry                   The {@link MediaTypeCodecRegistry} to use for encoding and decoding objects
     * @param handlerRegistry                 The handler registry for encoding and decoding
     * @param webSocketBeanRegistry           The websocket bean registry
     * @param requestBinderRegistry           The request binder registry
     * @param eventLoopGroup                  The event loop group to use
     * @param socketChannelFactory            The socket channel factory
     * @param udpChannelFactory               The UDP channel factory
     * @param clientCustomizer                The pipeline customizer
     * @param informationalServiceId          Optional service ID that will be passed to exceptions created by this client
     * @param conversionService               The conversion service
     */
    public DefaultHttpClient(@Nullable LoadBalancer loadBalancer,
                             @Nullable HttpVersionSelection explicitHttpVersion,
                             @NonNull HttpClientConfiguration configuration,
                             @Nullable String contextPath,
                             @NonNull HttpClientFilterResolver<ClientFilterResolutionContext> filterResolver,
                             @NonNull List<HttpFilterResolver.FilterEntry> clientFilterEntries,
                             @Nullable ThreadFactory threadFactory,
                             @NonNull ClientSslBuilder nettyClientSslBuilder,
                             @NonNull MediaTypeCodecRegistry codecRegistry,
                             @NonNull MessageBodyHandlerRegistry handlerRegistry,
                             @NonNull WebSocketBeanRegistry webSocketBeanRegistry,
                             @NonNull RequestBinderRegistry requestBinderRegistry,
                             @Nullable EventLoopGroup eventLoopGroup,
                             @NonNull ChannelFactory<? extends SocketChannel> socketChannelFactory,
                             @NonNull ChannelFactory<? extends DatagramChannel> udpChannelFactory,
                             NettyClientCustomizer clientCustomizer,
                             @Nullable String informationalServiceId,
                             ConversionService conversionService
    ) {
        ArgumentUtils.requireNonNull("nettyClientSslBuilder", nettyClientSslBuilder);
        ArgumentUtils.requireNonNull("codecRegistry", codecRegistry);
        ArgumentUtils.requireNonNull("webSocketBeanRegistry", webSocketBeanRegistry);
        ArgumentUtils.requireNonNull("requestBinderRegistry", requestBinderRegistry);
        ArgumentUtils.requireNonNull("configuration", configuration);
        ArgumentUtils.requireNonNull("filterResolver", filterResolver);
        ArgumentUtils.requireNonNull("socketChannelFactory", socketChannelFactory);
        this.loadBalancer = loadBalancer;
        this.defaultCharset = configuration.getDefaultCharset();
        if (StringUtils.isNotEmpty(contextPath)) {
            if (contextPath.charAt(0) != '/') {
                contextPath = '/' + contextPath;
            }
            this.contextPath = contextPath;
        } else {
            this.contextPath = null;
        }
        this.configuration = configuration;

        this.mediaTypeCodecRegistry = codecRegistry;
        this.handlerRegistry = handlerRegistry;
        this.log = configuration.getLoggerName().map(LoggerFactory::getLogger).orElse(DEFAULT_LOG);
        this.filterResolver = filterResolver;
        if (clientFilterEntries != null) {
            this.clientFilterEntries = clientFilterEntries;
        } else {
            this.clientFilterEntries = filterResolver.resolveFilterEntries(
                    new ClientFilterResolutionContext(null, AnnotationMetadata.EMPTY_METADATA)
            );
        }
        this.webSocketRegistry = webSocketBeanRegistry != null ? webSocketBeanRegistry : WebSocketBeanRegistry.EMPTY;
        this.requestBinderRegistry = requestBinderRegistry;
        this.informationalServiceId = informationalServiceId;
        this.conversionService = conversionService;

        this.connectionManager = new ConnectionManager(
            log,
            eventLoopGroup,
            threadFactory,
            configuration,
            explicitHttpVersion,
            socketChannelFactory,
            udpChannelFactory,
            nettyClientSslBuilder,
            clientCustomizer,
            informationalServiceId);
    }

    /**
     * @param uri The URL
     */
    public DefaultHttpClient(@Nullable URI uri) {
        this(uri, new DefaultHttpClientConfiguration());
    }

    /**
     *
     */
    public DefaultHttpClient() {
        this((URI) null, new DefaultHttpClientConfiguration());
    }

    /**
     * @param uri           The URI
     * @param configuration The {@link HttpClientConfiguration} object
     */
    public DefaultHttpClient(@Nullable URI uri, @NonNull HttpClientConfiguration configuration) {
        this(uri, configuration, new NettyClientSslBuilder(new ResourceResolver()));
    }

    /**
     * Constructor used by micronaut-oracle-cloud.
     *
     * @param uri           The URI
     * @param configuration The {@link HttpClientConfiguration} object
     * @param clientSslBuilder The SSL builder
     */
    public DefaultHttpClient(@Nullable URI uri, @NonNull HttpClientConfiguration configuration, @NonNull ClientSslBuilder clientSslBuilder) {
        this(
            uri == null ? null : LoadBalancer.fixed(uri), configuration, null, new DefaultThreadFactory(MultithreadEventLoopGroup.class),
            clientSslBuilder,
            createDefaultMediaTypeRegistry(),
            createDefaultMessageBodyHandlerRegistry(),
            AnnotationMetadataResolver.DEFAULT,
            ConversionService.SHARED);
    }

    /**
     * @param loadBalancer  The {@link LoadBalancer} to use for selecting servers
     * @param configuration The {@link HttpClientConfiguration} object
     */
    public DefaultHttpClient(@Nullable LoadBalancer loadBalancer, HttpClientConfiguration configuration) {
        this(loadBalancer,
            configuration, null, new DefaultThreadFactory(MultithreadEventLoopGroup.class),
            new NettyClientSslBuilder(new ResourceResolver()),
            createDefaultMediaTypeRegistry(),
            createDefaultMessageBodyHandlerRegistry(),
            AnnotationMetadataResolver.DEFAULT,
            ConversionService.SHARED);
    }

    static boolean isAcceptEvents(io.micronaut.http.HttpRequest<?> request) {
        String acceptHeader = request.getHeaders().get(io.micronaut.http.HttpHeaders.ACCEPT);
        return acceptHeader != null && acceptHeader.equalsIgnoreCase(MediaType.TEXT_EVENT_STREAM);
    }

    /**
     * @return The configuration used by this client
     */
    public HttpClientConfiguration getConfiguration() {
        return configuration;
    }

    /**
     * @return The client-specific logger name
     */
    public Logger getLog() {
        return log;
    }

    /**
     * Access to the connection manager, for micronaut-oracle-cloud.
     *
     * @return The connection manager of this client
     */
    public ConnectionManager connectionManager() {
        return connectionManager;
    }

    @Override
    public HttpClient start() {
        if (!isRunning()) {
            connectionManager.start();
        }
        return this;
    }

    @Override
    public boolean isRunning() {
        return connectionManager.isRunning();
    }

    @Override
    public HttpClient stop() {
        if (isRunning()) {
            connectionManager.shutdown();
        }
        return this;
    }

    /**
     * @return The {@link MediaTypeCodecRegistry} used by this client
     */
    public MediaTypeCodecRegistry getMediaTypeCodecRegistry() {
        return mediaTypeCodecRegistry;
    }

    /**
     * Sets the {@link MediaTypeCodecRegistry} used by this client.
     *
     * @param mediaTypeCodecRegistry The registry to use. Should not be null
     */
    @Deprecated
    public void setMediaTypeCodecRegistry(MediaTypeCodecRegistry mediaTypeCodecRegistry) {
        if (mediaTypeCodecRegistry != null) {
            this.mediaTypeCodecRegistry = mediaTypeCodecRegistry;
        }
    }

    /**
     * Get the handler registry for this client.
     *
     * @return The handler registry
     */
    @NonNull
    public final MessageBodyHandlerRegistry getHandlerRegistry() {
        return handlerRegistry;
    }

    /**
     * Set the handler registry for this client.
     *
     * @param handlerRegistry The handler registry
     */
    public final void setHandlerRegistry(@NonNull MessageBodyHandlerRegistry handlerRegistry) {
        this.handlerRegistry = handlerRegistry;
    }

    @Override
    public BlockingHttpClient toBlocking() {
        return new BlockingHttpClient() {

            @Override
            public void close() {
                DefaultHttpClient.this.close();
            }

            @Override
            public <I, O, E> io.micronaut.http.HttpResponse<O> exchange(io.micronaut.http.HttpRequest<I> request, Argument<O> bodyType, Argument<E> errorType) {
                if (!configuration.isAllowBlockEventLoop() && Thread.currentThread() instanceof FastThreadLocalThread) {
                    throw new HttpClientException("""
                        You are trying to run a BlockingHttpClient operation on a netty event \
                        loop thread. This is a common cause for bugs: Event loops should \
                        never be blocked. You can either mark your controller as \
                        @ExecuteOn(TaskExecutors.BLOCKING), or use the reactive HTTP client \
                        to resolve this bug. There is also a configuration option to \
                        disable this check if you are certain a blocking operation is fine \
                        here.""");
                }
                BlockHint blockHint = BlockHint.willBlockThisThread();
                Flux<HttpResponse<O>> publisher = Flux.from(DefaultHttpClient.this.exchange(request, bodyType, errorType, blockHint));
                return publisher.doOnNext(res -> {
                    Optional<ByteBuf> byteBuf = res.getBody(ByteBuf.class);
                    byteBuf.ifPresent(bb -> {
                        if (bb.refCnt() > 0) {
                            ReferenceCountUtil.safeRelease(bb);
                        }
                    });
                    if (res instanceof FullNettyClientHttpResponse response) {
                        response.onComplete();
                    }
                }).blockFirst();
            }

            @Override
            public <I, O, E> O retrieve(io.micronaut.http.HttpRequest<I> request, Argument<O> bodyType, Argument<E> errorType) {
                // mostly copied from super method, but with customizeException

                HttpResponse<O> response = exchange(request, bodyType, errorType);
                if (HttpStatus.class.isAssignableFrom(bodyType.getType())) {
                    return (O) response.getStatus();
                } else {
                    Optional<O> body = response.getBody();
                    if (!body.isPresent() && response.getBody(Argument.of(byte[].class)).isPresent()) {
                        throw decorate(new HttpClientResponseException(
                        "Failed to decode the body for the given content type [%s]".formatted(response.getContentType().orElse(null)),
                            response
                        ));
                    } else {
                        return body.orElseThrow(() -> decorate(new HttpClientResponseException(
                            "Empty body",
                            response
                        )));
                    }
                }
            }
        };
    }

    @NonNull
    private <I> MutableHttpRequest<?> toMutableRequest(io.micronaut.http.HttpRequest<I> request) {
        return MutableHttpRequestWrapper.wrapIfNecessary(conversionService, request);
    }

    @SuppressWarnings("SubscriberImplementation")
    @Override
    public <I> Publisher<Event<ByteBuffer<?>>> eventStream(@NonNull io.micronaut.http.HttpRequest<I> request) {
        setupConversionService(request);
        return eventStreamOrError(request, null);
    }

    private <I> Publisher<Event<ByteBuffer<?>>> eventStreamOrError(@NonNull io.micronaut.http.HttpRequest<I> request, @NonNull Argument<?> errorType) {

        if (request instanceof MutableHttpRequest httpRequest) {
            httpRequest.accept(MediaType.TEXT_EVENT_STREAM_TYPE);
        }

        return Flux.create(emitter ->
                dataStream(request, errorType).subscribe(new Subscriber<ByteBuffer<?>>() {
                    private Subscription dataSubscription;
                    private CurrentEvent currentEvent;

                    @Override
                    public void onSubscribe(Subscription s) {
                        this.dataSubscription = s;
                        Disposable cancellable = () -> dataSubscription.cancel();
                        emitter.onCancel(cancellable);
                        if (!emitter.isCancelled() && emitter.requestedFromDownstream() > 0) {
                            // request the first chunk
                            dataSubscription.request(1);
                        }
                    }

                    @Override
                    public void onNext(ByteBuffer<?> buffer) {

                        try {
                            int len = buffer.readableBytes();

                            // a length of zero indicates the start of a new event
                            // emit the current event
                            if (len == 0) {
                                try {
                                    Event event = Event.of(byteBufferFactory.wrap(currentEvent.data))
                                            .name(currentEvent.name)
                                            .retry(currentEvent.retry)
                                            .id(currentEvent.id);
                                    emitter.next(
                                            event
                                    );
                                } finally {
                                    currentEvent = null;
                                }
                            } else {
                                if (currentEvent == null) {
                                    currentEvent = new CurrentEvent();
                                }
                                int colonIndex = buffer.indexOf((byte) ':');
                                // SSE comments start with colon, so skip
                                if (colonIndex > 0) {
                                    // obtain the type
                                    String type = buffer.slice(0, colonIndex).toString(StandardCharsets.UTF_8).trim();
                                    int fromIndex = colonIndex + 1;
                                    // skip the white space before the actual data
                                    if (buffer.getByte(fromIndex) == ((byte) ' ')) {
                                        fromIndex++;
                                    }
                                    if (fromIndex < len) {
                                        int toIndex = len - fromIndex;
                                        switch (type) {
                                            case "data":
                                                ByteBuffer content = buffer.slice(fromIndex, toIndex);
                                                byte[] d = currentEvent.data;
                                                if (d == null) {
                                                    currentEvent.data = content.toByteArray();
                                                } else {
                                                    currentEvent.data = ArrayUtils.concat(d, content.toByteArray());
                                                }


                                                break;
                                            case "id":
                                                ByteBuffer id = buffer.slice(fromIndex, toIndex);
                                                currentEvent.id = id.toString(StandardCharsets.UTF_8).trim();

                                                break;
                                            case "event":
                                                ByteBuffer event = buffer.slice(fromIndex, toIndex);
                                                currentEvent.name = event.toString(StandardCharsets.UTF_8).trim();

                                                break;
                                            case "retry":
                                                ByteBuffer retry = buffer.slice(fromIndex, toIndex);
                                                String text = retry.toString(StandardCharsets.UTF_8);
                                                if (!StringUtils.isEmpty(text)) {
                                                    Long millis = Long.valueOf(text);
                                                    currentEvent.retry = Duration.ofMillis(millis);
                                                }

                                                break;
                                            default:
                                                // ignore message
                                                break;
                                        }
                                    }
                                }
                            }

                            if (emitter.requestedFromDownstream() > 0 && !emitter.isCancelled()) {
                                dataSubscription.request(1);
                            }
                        } catch (Throwable e) {
                            onError(e);
                        } finally {
                            if (buffer instanceof ReferenceCounted counted) {
                                counted.release();
                            }
                        }
                    }

                    @Override
                    public void onError(Throwable t) {
                        dataSubscription.cancel();
                        if (t instanceof HttpClientException) {
                            emitter.error(t);
                        } else {
                            emitter.error(decorate(new HttpClientException("Error consuming Server Sent Events: " + t.getMessage(), t)));
                        }
                    }

                    @Override
                    public void onComplete() {
                        emitter.complete();
                    }
                }), FluxSink.OverflowStrategy.BUFFER);
    }

    @Override
    public <I, B> Publisher<Event<B>> eventStream(@NonNull io.micronaut.http.HttpRequest<I> request,
                                                  @NonNull Argument<B> eventType) {
        setupConversionService(request);
        return eventStream(request, eventType, DEFAULT_ERROR_TYPE);
    }

    @Override
    public <I, B> Publisher<Event<B>> eventStream(@NonNull io.micronaut.http.HttpRequest<I> request, @NonNull Argument<B> eventType, @NonNull Argument<?> errorType) {
        setupConversionService(request);
        MessageBodyReader<B> reader = handlerRegistry.findReader(eventType, List.of(MediaType.APPLICATION_JSON_TYPE)).orElseThrow(() -> new CodecException("JSON codec not present"));
        return Flux.from(eventStreamOrError(request, errorType)).map(byteBufferEvent -> {
            ByteBuffer<?> data = byteBufferEvent.getData();

            B decoded = reader.read(eventType, MediaType.APPLICATION_JSON_TYPE, request.getHeaders(), data);
            return Event.of(byteBufferEvent, decoded);
        });
    }

    @Override
    public <I> Publisher<ByteBuffer<?>> dataStream(@NonNull io.micronaut.http.HttpRequest<I> request) {
        setupConversionService(request);
        return dataStream(request, DEFAULT_ERROR_TYPE);
    }

    @Override
    public <I> Publisher<ByteBuffer<?>> dataStream(@NonNull io.micronaut.http.HttpRequest<I> request, @NonNull Argument<?> errorType) {
        setupConversionService(request);
        final io.micronaut.http.HttpRequest<Object> parentRequest = ServerRequestContext.currentRequest().orElse(null);
        return new MicronautFlux<>(Flux.from(resolveRequestURI(request))
                .flatMap(requestURI -> dataStreamImpl(toMutableRequest(request), errorType, parentRequest, requestURI)))
                .doAfterNext(buffer -> {
                    Object o = buffer.asNativeBuffer();
                    if (o instanceof ByteBuf byteBuf) {
                        if (byteBuf.refCnt() > 0) {
                            ReferenceCountUtil.safeRelease(byteBuf);
                        }
                    }
                });
    }

    @Override
    public <I> Publisher<io.micronaut.http.HttpResponse<ByteBuffer<?>>> exchangeStream(@NonNull io.micronaut.http.HttpRequest<I> request) {
        return exchangeStream(request, DEFAULT_ERROR_TYPE);
    }

    @Override
    public <I> Publisher<io.micronaut.http.HttpResponse<ByteBuffer<?>>> exchangeStream(@NonNull io.micronaut.http.HttpRequest<I> request, @NonNull Argument<?> errorType) {
        setupConversionService(request);
        io.micronaut.http.HttpRequest<Object> parentRequest = ServerRequestContext.currentRequest().orElse(null);
        return new MicronautFlux<>(Flux.from(resolveRequestURI(request))
                .flatMap(uri -> exchangeStreamImpl(parentRequest, toMutableRequest(request), errorType, uri)))
                .doAfterNext(byteBufferHttpResponse -> {
                    ByteBuffer<?> buffer = byteBufferHttpResponse.body();
                    if (buffer instanceof ReferenceCounted counted) {
                        counted.release();
                    }
                });
    }

    @Override
    public <I, O> Publisher<O> jsonStream(@NonNull io.micronaut.http.HttpRequest<I> request, @NonNull Argument<O> type) {
        return jsonStream(request, type, DEFAULT_ERROR_TYPE);
    }

    @Override
    public <I, O> Publisher<O> jsonStream(@NonNull io.micronaut.http.HttpRequest<I> request, @NonNull Argument<O> type, @NonNull Argument<?> errorType) {
        setupConversionService(request);
        final io.micronaut.http.HttpRequest<Object> parentRequest = ServerRequestContext.currentRequest().orElse(null);
        setupConversionService(parentRequest);
        return Flux.from(resolveRequestURI(request))
                .flatMap(requestURI -> jsonStreamImpl(parentRequest, toMutableRequest(request), type, errorType, requestURI));
    }

    @SuppressWarnings("unchecked")
    @Override
    public <I> Publisher<Map<String, Object>> jsonStream(@NonNull io.micronaut.http.HttpRequest<I> request) {
        return (Publisher) jsonStream(request, Map.class);
    }

    @Override
    public <I, O> Publisher<O> jsonStream(@NonNull io.micronaut.http.HttpRequest<I> request, @NonNull Class<O> type) {
        setupConversionService(request);
        return jsonStream(request, io.micronaut.core.type.Argument.of(type));
    }

    @Override
    public <I, O, E> Publisher<io.micronaut.http.HttpResponse<O>> exchange(@NonNull io.micronaut.http.HttpRequest<I> request, @NonNull Argument<O> bodyType, @NonNull Argument<E> errorType) {
        return exchange(request, bodyType, errorType, null);
    }

    @NonNull
    private <I, O, E> Flux<HttpResponse<O>> exchange(io.micronaut.http.HttpRequest<I> request, Argument<O> bodyType, Argument<E> errorType, @Nullable BlockHint blockHint) {
        setupConversionService(request);
        final io.micronaut.http.HttpRequest<Object> parentRequest = ServerRequestContext.currentRequest().orElse(null);
        Publisher<URI> uriPublisher = resolveRequestURI(request);
        return Flux.from(uriPublisher)
            .switchMap(uri -> (Publisher) exchangeImpl(uri, parentRequest, toMutableRequest(request), bodyType, errorType, blockHint));
    }

    @Override
    public <I, O, E> Publisher<O> retrieve(io.micronaut.http.HttpRequest<I> request, Argument<O> bodyType, Argument<E> errorType) {
        setupConversionService(request);
        // mostly same as default impl, but with exception customization
        Flux<HttpResponse<O>> exchange = Flux.from(exchange(request, bodyType, errorType));
        if (bodyType.getType() == void.class) {
            // exchange() returns a HttpResponse<Void>, we can't map the Void body properly, so just drop it and complete
            return (Publisher<O>) exchange.ignoreElements();
        }
        return exchange.map(response -> {
            if (bodyType.getType() == HttpStatus.class) {
                return (O) response.getStatus();
            } else {
                Optional<O> body = response.getBody();
                if (!body.isPresent() && response.getBody(byte[].class).isPresent()) {
                    throw decorate(new HttpClientResponseException(
                    "Failed to decode the body for the given content type [%s]".formatted(response.getContentType().orElse(null)),
                        response
                    ));
                } else {
                    return body.orElseThrow(() -> decorate(new HttpClientResponseException(
                        "Empty body",
                        response
                    )));
                }
            }
        });
    }

    @Override
    public <T extends AutoCloseable> Publisher<T> connect(Class<T> clientEndpointType, io.micronaut.http.MutableHttpRequest<?> request) {
        setupConversionService(request);
        Publisher<URI> uriPublisher = resolveRequestURI(request);
        return Flux.from(uriPublisher)
                .switchMap(resolvedURI -> connectWebSocket(resolvedURI, request, clientEndpointType, null));
    }

    @Override
    public <T extends AutoCloseable> Publisher<T> connect(Class<T> clientEndpointType, Map<String, Object> parameters) {
        WebSocketBean<T> webSocketBean = webSocketRegistry.getWebSocket(clientEndpointType);
        String uri = webSocketBean.getBeanDefinition().stringValue(ClientWebSocket.class).orElse("/ws");
        uri = UriTemplate.of(uri).expand(parameters);
        MutableHttpRequest<Object> request = io.micronaut.http.HttpRequest.GET(uri);
        Publisher<URI> uriPublisher = resolveRequestURI(request);

        return Flux.from(uriPublisher)
                .switchMap(resolvedURI -> connectWebSocket(resolvedURI, request, clientEndpointType, webSocketBean));

    }

    @Override
    public void close() {
        stop();
    }

    private <T> Publisher<T> connectWebSocket(URI uri, MutableHttpRequest<?> request, Class<T> clientEndpointType, WebSocketBean<T> webSocketBean) {
        RequestKey requestKey;
        try {
            requestKey = new RequestKey(this, uri);
        } catch (HttpClientException e) {
            return Flux.error(e);
        }

        if (webSocketBean == null) {
            webSocketBean = webSocketRegistry.getWebSocket(clientEndpointType);
        }

        WebSocketVersion protocolVersion = webSocketBean.getBeanDefinition().enumValue(ClientWebSocket.class, "version", WebSocketVersion.class).orElse(WebSocketVersion.V13);
        int maxFramePayloadLength = webSocketBean.messageMethod()
            .map(m -> m.intValue(OnMessage.class, "maxPayloadLength")
                .orElse(65536)).orElse(65536);
        String subprotocol = webSocketBean.getBeanDefinition().stringValue(ClientWebSocket.class, "subprotocol").orElse(StringUtils.EMPTY_STRING);
        URI webSocketURL = UriBuilder.of(uri)
            .scheme(!requestKey.isSecure() ? "ws" : "wss")
            .host(requestKey.getHost())
            .port(requestKey.getPort())
            .build();

        MutableHttpHeaders headers = request.getHeaders();
        HttpHeaders customHeaders = EmptyHttpHeaders.INSTANCE;
        if (headers instanceof NettyHttpHeaders httpHeaders) {
            customHeaders = httpHeaders.getNettyHeaders();
        }
        if (StringUtils.isNotEmpty(subprotocol)) {
            NettyHttpHeaders.validateHeader("Sec-WebSocket-Protocol", subprotocol);
            customHeaders.add("Sec-WebSocket-Protocol", subprotocol);
        }

        NettyWebSocketClientHandler<T> handler = new NettyWebSocketClientHandler<>(
            request,
            webSocketBean,
            WebSocketClientHandshakerFactory.newHandshaker(
                webSocketURL, protocolVersion, subprotocol, true, customHeaders, maxFramePayloadLength),
            requestBinderRegistry,
            mediaTypeCodecRegistry,
            conversionService);

        return connectionManager.connectForWebsocket(requestKey, handler)
            .then(handler.getHandshakeCompletedMono());
    }

    private <I> Flux<HttpResponse<ByteBuffer<?>>> exchangeStreamImpl(io.micronaut.http.HttpRequest<Object> parentRequest, MutableHttpRequest<I> request, Argument<?> errorType, URI requestURI) {
        Flux<HttpResponse<?>> streamResponsePublisher = Flux.from(buildStreamExchange(parentRequest, request, requestURI, errorType));
        return streamResponsePublisher.switchMap(response -> {
            StreamedHttpResponse streamedHttpResponse = NettyHttpResponseBuilder.toStreamResponse(response);
            Flux<HttpContent> httpContentReactiveSequence = Flux.from(streamedHttpResponse);
            return httpContentReactiveSequence
                    .filter(message -> !(message.content() instanceof EmptyByteBuf))
                    .map(message -> {
                        ByteBuf byteBuf = message.content();
                        if (log.isTraceEnabled()) {
                            log.trace("HTTP Client Streaming Response Received Chunk (length: {}) for Request: {} {}",
                                    byteBuf.readableBytes(), request.getMethodName(), request.getUri());
                            traceBody("Response", byteBuf);
                        }
                        ByteBuffer<?> byteBuffer = byteBufferFactory.wrap(byteBuf);
                        NettyStreamedHttpResponse<ByteBuffer<?>> thisResponse = new NettyStreamedHttpResponse<>(streamedHttpResponse, conversionService);
                        thisResponse.setBody(byteBuffer);
                        return (HttpResponse<ByteBuffer<?>>) new HttpResponseWrapper<>(thisResponse);
                    });
        });
    }

    private <I, O> Flux<O> jsonStreamImpl(io.micronaut.http.HttpRequest<?> parentRequest, MutableHttpRequest<I> request, Argument<O> type, Argument<?> errorType, URI requestURI) {
        Flux<HttpResponse<?>> streamResponsePublisher =
                Flux.from(buildStreamExchange(parentRequest, request, requestURI, errorType));
        return streamResponsePublisher.switchMap(response -> {
            if (!(response instanceof NettyStreamedHttpResponse)) {
                throw new IllegalStateException("Response has been wrapped in non streaming type. Do not wrap the response in client filters for stream requests");
            }

            StreamedHttpResponse streamResponse = NettyHttpResponseBuilder.toStreamResponse(response);

            // could also be application/json, in which case we will stream an array
            MediaType mediaType = response.getContentType().orElse(MediaType.APPLICATION_JSON_STREAM_TYPE);
            ChunkedMessageBodyReader<O> reader = (ChunkedMessageBodyReader<O>) handlerRegistry.findReader(type, List.of(mediaType)).orElseThrow(() -> new CodecException("Codec missing for media type " + mediaType));
            return reader.readChunked(type, mediaType, response.getHeaders(), Flux.from(streamResponse).map(c -> NettyByteBufferFactory.DEFAULT.wrap(c.content())));
        });
    }

    private <I> Flux<ByteBuffer<?>> dataStreamImpl(MutableHttpRequest<I> request, Argument<?> errorType, io.micronaut.http.HttpRequest<Object> parentRequest, URI requestURI) {
        Flux<HttpResponse<?>> streamResponsePublisher = Flux.from(buildStreamExchange(parentRequest, request, requestURI, errorType));
        Function<HttpContent, ByteBuffer<?>> contentMapper = message -> {
            ByteBuf byteBuf = message.content();
            return byteBufferFactory.wrap(byteBuf);
        };
        return streamResponsePublisher.switchMap(response -> {
                    if (!(response instanceof NettyStreamedHttpResponse)) {
                        throw new IllegalStateException("Response has been wrapped in non streaming type. Do not wrap the response in client filters for stream requests");
                    }
                    NettyStreamedHttpResponse nettyStreamedHttpResponse = (NettyStreamedHttpResponse) response;
                    Flux<HttpContent> httpContentReactiveSequence = Flux.from(nettyStreamedHttpResponse.getNettyResponse());
                    return httpContentReactiveSequence
                            .filter(message -> !(message.content() instanceof EmptyByteBuf))
                            .map(contentMapper);
                });
    }

    /**
     * Implementation of {@link #jsonStream}, {@link #dataStream}, {@link #exchangeStream}.
     */
    @SuppressWarnings("MagicNumber")
    private <I> Publisher<HttpResponse<?>> buildStreamExchange(
            @Nullable io.micronaut.http.HttpRequest<?> parentRequest,
            @NonNull MutableHttpRequest<I> request,
            @NonNull URI requestURI,
            @Nullable Argument<?> errorType) {

        AtomicReference<MutableHttpRequest<?>> requestWrapper = new AtomicReference<>(request);
        Flux<HttpResponse<?>> streamResponsePublisher = connectAndStream(parentRequest, request, requestURI, requestWrapper, false, true);

        streamResponsePublisher = readBodyOnError(errorType, streamResponsePublisher);

        // apply filters
        streamResponsePublisher = Flux.from(
                applyFilterToResponsePublisher(parentRequest, request, requestURI, streamResponsePublisher)
        );

        return streamResponsePublisher;
    }

    @Override
    public Publisher<MutableHttpResponse<?>> proxy(@NonNull io.micronaut.http.HttpRequest<?> request) {
        return proxy(request, ProxyRequestOptions.getDefault());
    }

    @Override
    public Publisher<MutableHttpResponse<?>> proxy(@NonNull io.micronaut.http.HttpRequest<?> request, @NonNull ProxyRequestOptions options) {
        Objects.requireNonNull(options, "options");
        setupConversionService(request);
        return Flux.from(resolveRequestURI(request))
                .flatMap(requestURI -> {
                    io.micronaut.http.MutableHttpRequest<?> httpRequest = toMutableRequest(request);
                    if (!options.isRetainHostHeader()) {
                        httpRequest.headers(headers -> headers.remove(HttpHeaderNames.HOST));
                    }

                    AtomicReference<MutableHttpRequest<?>> requestWrapper = new AtomicReference<>(httpRequest);
                    Flux<HttpResponse<?>> proxyResponsePublisher = connectAndStream(request, request, requestURI, requestWrapper, true, false);
                    // apply filters
                    //noinspection unchecked
                    proxyResponsePublisher = Flux.from(
                            applyFilterToResponsePublisher(
                                    request,
                                    requestWrapper.get(),
                                    requestURI,
                                    proxyResponsePublisher
                            )
                    );
                    return proxyResponsePublisher.map(HttpResponse::toMutableResponse);
                });
    }

    private void setupConversionService(io.micronaut.http.HttpRequest<?> httpRequest) {
        if (httpRequest instanceof ConversionServiceAware aware) {
            aware.setConversionService(conversionService);
        }
    }

    private <I> Flux<HttpResponse<?>> connectAndStream(
            io.micronaut.http.HttpRequest<?> parentRequest,
            io.micronaut.http.HttpRequest<I> request,
            URI requestURI,
            AtomicReference<MutableHttpRequest<?>> requestWrapper,
            boolean isProxy,
            boolean failOnError
    ) {
        RequestKey requestKey;
        try {
            requestKey = new RequestKey(this, requestURI);
        } catch (Exception e) {
            return Flux.error(e);
        }
        return connectionManager.connect(requestKey, null).flatMapMany(poolHandle -> {
            request.setAttribute(NettyClientHttpRequest.CHANNEL, poolHandle.channel);

            boolean sse = !isProxy && isAcceptEvents(request);
            if (sse) {
                poolHandle.channel.pipeline().addLast(HttpLineBasedFrameDecoder.NAME, new HttpLineBasedFrameDecoder(configuration.getMaxContentLength(), true, true));
            }

            return this.streamRequestThroughChannel(
                parentRequest,
                requestWrapper.get(),
                poolHandle,
                failOnError,
                requestKey.isSecure()
            );
        });
    }

    /**
     * Implementation of {@link #exchange(io.micronaut.http.HttpRequest, Argument, Argument)} (after URI resolution).
     */
    private <I, E> Publisher<io.micronaut.http.HttpResponse<?>> exchangeImpl(
        URI requestURI,
        io.micronaut.http.HttpRequest<?> parentRequest,
        MutableHttpRequest<I> request,
        @NonNull Argument<?> bodyType,
        @NonNull Argument<E> errorType,
        @Nullable BlockHint blockHint) {
        AtomicReference<MutableHttpRequest<?>> requestWrapper = new AtomicReference<>(request);

        RequestKey requestKey;
        try {
            requestKey = new RequestKey(this, requestURI);
        } catch (HttpClientException e) {
            return Flux.error(e);
        }

        Mono<ConnectionManager.PoolHandle> handlePublisher = connectionManager.connect(requestKey, blockHint);

        Flux<io.micronaut.http.HttpResponse<?>> responsePublisher = handlePublisher.flatMapMany(poolHandle -> {
            poolHandle.channel.pipeline()
                .addLast(ChannelPipelineCustomizer.HANDLER_HTTP_AGGREGATOR, new HttpObjectAggregator(configuration.getMaxContentLength()) {
                    @Override
                    protected void finishAggregation(FullHttpMessage aggregated) throws Exception {
                        // only set content-length if there's any content
                        if (!HttpUtil.isContentLengthSet(aggregated) &&
                            aggregated.content().readableBytes() > 0) {
                            super.finishAggregation(aggregated);
                        }
                    }
                });

            return Flux.create(emitter -> {
                try {
                    sendRequestThroughChannel(
                        requestWrapper.get(),
                        bodyType,
                        errorType,
                        emitter,
                        requestKey.isSecure(),
                        poolHandle
                    );
                } catch (Exception e) {
                    emitter.error(e);
                }
            });
        });

        Publisher<io.micronaut.http.HttpResponse<?>> finalPublisher = applyFilterToResponsePublisher(
            parentRequest,
            request,
            requestURI,
            responsePublisher
        );
        Flux<io.micronaut.http.HttpResponse<?>> finalReactiveSequence = Flux.from(finalPublisher);
        // apply timeout to flowable too in case a filter applied another policy
        Optional<Duration> readTimeout = configuration.getReadTimeout();
        if (readTimeout.isPresent()) {
            // add an additional second, because generally the timeout should occur
            // from the Netty request handling pipeline
            final Duration rt = readTimeout.get();
            if (!rt.isNegative()) {
                Duration duration = rt.plus(Duration.ofSeconds(1));
                finalReactiveSequence = finalReactiveSequence.timeout(duration) // todo: move to CM
                    .onErrorResume(throwable -> {
                        if (throwable instanceof TimeoutException) {
                            return Flux.error(ReadTimeoutException.TIMEOUT_EXCEPTION);
                        }
                        return Flux.error(throwable);
                    });
            }
        }
        return finalReactiveSequence;
    }

    /**
     * @param request The request
     * @param <I>     The input type
     * @return A {@link Publisher} with the resolved URI
     */
    protected <I> Publisher<URI> resolveRequestURI(io.micronaut.http.HttpRequest<I> request) {
        return resolveRequestURI(request, true);
    }

    /**
     * @param request            The request
     * @param includeContextPath Whether to prepend the client context path
     * @param <I>                The input type
     * @return A {@link Publisher} with the resolved URI
     */
    protected <I> Publisher<URI> resolveRequestURI(io.micronaut.http.HttpRequest<I> request, boolean includeContextPath) {
        URI requestURI = request.getUri();
        if (requestURI.getScheme() != null) {
            // if the request URI includes a scheme then it is fully qualified so use the direct server
            return Flux.just(requestURI);
        } else {
            return resolveURI(request, includeContextPath);
        }
    }

    /**
     * @param parentRequest      The parent request
     * @param request            The redirect location request
     * @param <I>                The input type
     * @return A {@link Publisher} with the resolved URI
     */
    protected <I> Publisher<URI> resolveRedirectURI(io.micronaut.http.HttpRequest<?> parentRequest, io.micronaut.http.HttpRequest<I> request) {
        URI requestURI = request.getUri();
        if (requestURI.getScheme() != null) {
            // if the request URI includes a scheme then it is fully qualified so use the direct server
            return Flux.just(requestURI);
        } else {
            if (parentRequest == null || parentRequest.getUri().getHost() == null) {
                return resolveURI(request, false);
            } else {
                URI parentURI = parentRequest.getUri();
                UriBuilder uriBuilder = UriBuilder.of(requestURI)
                        .scheme(parentURI.getScheme())
                        .userInfo(parentURI.getUserInfo())
                        .host(parentURI.getHost())
                        .port(parentURI.getPort());
                return Flux.just(uriBuilder.build());
            }
        }
    }

    /**
     * @return The discriminator to use when selecting a server for the purposes of load balancing (defaults to null)
     */
    protected Object getLoadBalancerDiscriminator() {
        return null;
    }

    private <I> Publisher<io.micronaut.http.HttpResponse<?>> applyFilterToResponsePublisher(
            io.micronaut.http.HttpRequest<?> parentRequest,
            io.micronaut.http.HttpRequest<I> request,
            URI requestURI,
            Publisher<io.micronaut.http.HttpResponse<?>> responsePublisher) {

        if (!(request instanceof MutableHttpRequest<?> mutRequest)) {
            return responsePublisher;
        }

        mutRequest.uri(requestURI);
        if (informationalServiceId != null && mutRequest.getAttribute(HttpAttributes.SERVICE_ID).isEmpty()) {

            mutRequest.setAttribute(HttpAttributes.SERVICE_ID, informationalServiceId);
        }

        List<GenericHttpFilter> filters =
                filterResolver.resolveFilters(request, clientFilterEntries);
        if (parentRequest != null) {
            // todo: migrate to new filter
            filters.add(
                GenericHttpFilter.createLegacyFilter(new ClientServerContextFilter(parentRequest), new FilterOrder.Fixed(Ordered.HIGHEST_PRECEDENCE))
            );
        }

        FilterRunner.sortReverse(filters);

        FilterRunner runner = new FilterRunner(filters, (filteredRequest, propagatedContext) -> {
            try {
                try (PropagatedContext.Scope ignore = propagatedContext.propagate()) {
                    return ReactiveExecutionFlow.fromPublisher(responsePublisher);
                }
            } catch (Throwable e) {
                return ExecutionFlow.error(e);
            }
        });
        Mono<io.micronaut.http.HttpResponse<?>> responseMono = Mono.from(ReactiveExecutionFlow.fromFlow(runner.run(request)).toPublisher());
        if (parentRequest != null) {
            responseMono = responseMono.contextWrite(c -> {
                // existing entry takes precedence. The parentRequest is derived from a thread
                // local, and is more likely to be wrong than any reactive context we are fed.
                if (c.hasKey(ServerRequestContext.KEY)) {
                    return c;
                } else {
                    return c.put(ServerRequestContext.KEY, parentRequest);
                }
            });
        }
        return responseMono;
    }

    /**
     * @param request                The request
     * @param requestURI             The URI of the request
     * @param requestContentType     The request content type
     * @param permitsBody            Whether permits body
     * @param onError                Called when the body publisher encounters an error
     * @return A {@link NettyRequestWriter}
     * @throws HttpPostRequestEncoder.ErrorDataEncoderException if there is an encoder exception
     */
    protected NettyRequestWriter buildNettyRequest(
        MutableHttpRequest request,
        URI requestURI,
        MediaType requestContentType,
        boolean permitsBody,
        Consumer<? super Throwable> onError) throws HttpPostRequestEncoder.ErrorDataEncoderException {

        NettyHttpRequestBuilder nettyRequestBuilder = NettyHttpRequestBuilder.asBuilder(request);
        Optional<HttpRequest> direct = nettyRequestBuilder.toHttpRequestDirect();
        String newUri = requestURI.getRawPath();
        if (requestURI.getRawQuery() != null) {
            newUri += "?" + requestURI.getRawQuery();
        }
        if (direct.isPresent()) {
            if (direct.get() instanceof StreamedHttpRequest shr) {
                return new ReactiveRequestWriter(direct.get().setUri(newUri), shr);
            } else {
                return new FullRequestWriter((FullHttpRequest) direct.get().setUri(newUri));
            }
        }

        HttpPostRequestEncoder postRequestEncoder = null;
        if (permitsBody) {
            Optional body = request.getBody();
            boolean hasBody = body.isPresent();
            if (requestContentType.equals(MediaType.APPLICATION_FORM_URLENCODED_TYPE) && hasBody) {
                Object bodyValue = body.get();
                if (bodyValue instanceof CharSequence sequence) {
                    ByteBuf byteBuf = charSequenceToByteBuf(sequence, requestContentType);
                    FullHttpRequest nettyRequest = withBytes(nettyRequestBuilder.toHttpRequestWithoutBody(), byteBuf);
                    nettyRequest.setUri(newUri);
                    return new FullRequestWriter(nettyRequest);
                } else {
                    postRequestEncoder = buildFormDataRequest(request, bodyValue);
                    return postToWriter(newUri, postRequestEncoder);
                }
            } else if (requestContentType.equals(MediaType.MULTIPART_FORM_DATA_TYPE) && hasBody) {
                Object bodyValue = body.get();
                postRequestEncoder = buildMultipartRequest(request, bodyValue);
                return postToWriter(newUri, postRequestEncoder);
            } else {
                ByteBuf bodyContent = null;
                if (hasBody) {
                    Object bodyValue = body.get();
                    DynamicMessageBodyWriter dynamicWriter = new DynamicMessageBodyWriter(handlerRegistry, List.of(requestContentType));
                    if (Publishers.isConvertibleToPublisher(bodyValue)) {
                        boolean isSingle = Publishers.isSingle(bodyValue.getClass());

                        Publisher<?> publisher = conversionService.convert(bodyValue, Publisher.class).orElseThrow(() ->
                            new IllegalArgumentException("Unconvertible reactive type: " + bodyValue)
                        );

                        Flux<HttpContent> requestBodyPublisher = Flux.from(publisher).map(o -> {
                            ByteBuffer<?> buffer = dynamicWriter.writeTo(Argument.OBJECT_ARGUMENT, requestContentType, o, request.getHeaders(), byteBufferFactory);
                            return new DefaultHttpContent(((ByteBuf) buffer.asNativeBuffer()));
                        });

                        if (!isSingle && MediaType.APPLICATION_JSON_TYPE.equals(requestContentType)) {
                            requestBodyPublisher = JsonSubscriber.lift(requestBodyPublisher);
                        }

                        requestBodyPublisher = requestBodyPublisher.doOnError(onError);

                        HttpRequest nettyRequest = nettyRequestBuilder.toHttpRequestWithoutBody();
                        nettyRequest.setUri(newUri);
                        return new ReactiveRequestWriter(nettyRequest, requestBodyPublisher);
                    } else if (bodyValue instanceof CharSequence sequence) {
                        bodyContent = charSequenceToByteBuf(sequence, requestContentType);
                    } else {
                        ByteBuffer<?> buffer = dynamicWriter.writeTo(Argument.OBJECT_ARGUMENT, requestContentType, bodyValue, request.getHeaders(), byteBufferFactory);
                        bodyContent = (ByteBuf) buffer.asNativeBuffer();
                    }
                    if (bodyContent == null) {
                        bodyContent = conversionService.convert(bodyValue, ByteBuf.class).orElseThrow(() ->
                            decorate(new HttpClientException("Body [" + bodyValue + "] cannot be encoded to content type [" + requestContentType + "]. No possible codecs or converters found."))
                        );
                    }
                } else {
                    bodyContent = Unpooled.EMPTY_BUFFER;
                }
                FullHttpRequest nettyRequest = withBytes(nettyRequestBuilder.toHttpRequestWithoutBody(), bodyContent);
                nettyRequest.setUri(newUri);
                return new FullRequestWriter(nettyRequest);
            }
        } else {
            FullHttpRequest nettyRequest = withBytes(nettyRequestBuilder.toHttpRequestWithoutBody(), Unpooled.EMPTY_BUFFER);
            nettyRequest.setUri(newUri);
            return new FullRequestWriter(nettyRequest);
        }
    }

    private static NettyRequestWriter postToWriter(String newUri, HttpPostRequestEncoder postRequestEncoder) throws HttpPostRequestEncoder.ErrorDataEncoderException {
        HttpRequest nettyRequest = postRequestEncoder.finalizeRequest();
        nettyRequest.setUri(newUri);
        if (postRequestEncoder.isChunked()) {
            return new ChunkedPostRequestWriter(nettyRequest, postRequestEncoder);
        } else {
            return new FullRequestWriter((FullHttpRequest) nettyRequest);
        }
    }

    private static FullHttpRequest withBytes(HttpRequest request, ByteBuf bytes) {
        HttpHeaders headers = request.headers();
        headers.remove(HttpHeaderNames.TRANSFER_ENCODING);
        if (permitsRequestBody(request.method())) {
            headers.set(HttpHeaderNames.CONTENT_LENGTH, bytes.readableBytes());
        }
        return new DefaultFullHttpRequest(
            request.protocolVersion(),
            request.method(),
            request.uri(),
            bytes,
            headers,
            LastHttpContent.EMPTY_LAST_CONTENT.trailingHeaders()
        );
    }

<<<<<<< HEAD
    private Flux<HttpResponse<?>> readBodyOnError(@Nullable Argument<?> errorType, @NonNull Flux<HttpResponse<?>> publisher) {
=======
    private static boolean requiresRequestBody(io.netty.handler.codec.http.HttpMethod method) {
        return method != null && (method.equals(io.netty.handler.codec.http.HttpMethod.POST) || method.equals(io.netty.handler.codec.http.HttpMethod.PUT) || method.equals(io.netty.handler.codec.http.HttpMethod.PATCH));
    }

    private static boolean permitsRequestBody(io.netty.handler.codec.http.HttpMethod method) {
        return method != null && (requiresRequestBody(method)
            || method.equals(io.netty.handler.codec.http.HttpMethod.OPTIONS)
            || method.equals(io.netty.handler.codec.http.HttpMethod.DELETE)
        );
    }

    private Flux<MutableHttpResponse<?>> readBodyOnError(@Nullable Argument<?> errorType, @NonNull Flux<MutableHttpResponse<?>> publisher) {
>>>>>>> 68bd0a10
        if (errorType != null && errorType != HttpClient.DEFAULT_ERROR_TYPE) {
            return publisher.onErrorResume(clientException -> {
                if (clientException instanceof HttpClientResponseException exception) {
                    final HttpResponse<?> response = exception.getResponse();
                    if (response instanceof NettyStreamedHttpResponse<?> streamedResponse) {
                        return Mono.create(emitter -> {
                            final StreamedHttpResponse nettyResponse = streamedResponse.getNettyResponse();
                            nettyResponse.subscribe(new Subscriber<>() {
                                final CompositeByteBuf buffer = byteBufferFactory.getNativeAllocator().compositeBuffer();
                                Subscription s;
                                @Override
                                public void onSubscribe(Subscription s) {
                                    this.s = s;
                                    s.request(1);
                                }

                                @Override
                                public void onNext(HttpContent httpContent) {
                                    buffer.addComponent(true, httpContent.content());
                                    s.request(1);
                                }

                                @Override
                                public void onError(Throwable t) {
                                    buffer.release();
                                    emitter.error(t);
                                }

                                @Override
                                public void onComplete() {
                                    try {
                                        FullHttpResponse fullHttpResponse = new DefaultFullHttpResponse(nettyResponse.protocolVersion(), nettyResponse.status(), buffer, nettyResponse.headers(), new DefaultHttpHeaders(true));
                                        final FullNettyClientHttpResponse<Object> fullNettyClientHttpResponse = new FullNettyClientHttpResponse<>(fullHttpResponse, handlerRegistry, (Argument<Object>) errorType, true, conversionService);
                                        fullNettyClientHttpResponse.onComplete();
                                        emitter.error(decorate(new HttpClientResponseException(
                                            fullHttpResponse.status().reasonPhrase(),
                                            null,
                                            fullNettyClientHttpResponse,
                                            new HttpClientErrorDecoder() {
                                                @Override
                                                public Argument<?> getErrorType(MediaType mediaType) {
                                                    return errorType;
                                                }
                                            }
                                        )));
                                    } finally {
                                        buffer.release();
                                    }
                                }
                            });
                        });
                    }
                }
                return Mono.error(clientException);
            });
        }
        return publisher;
    }

    private <I> Publisher<URI> resolveURI(io.micronaut.http.HttpRequest<I> request, boolean includeContextPath) {
        URI requestURI = request.getUri();
        if (loadBalancer == null) {
            return Flux.error(decorate(new NoHostException("Request URI specifies no host to connect to")));
        }

        return Flux.from(loadBalancer.select(getLoadBalancerDiscriminator())).map(server -> {
                    Optional<String> authInfo = server.getMetadata().get(io.micronaut.http.HttpHeaders.AUTHORIZATION_INFO, String.class);
                    if (request instanceof MutableHttpRequest httpRequest && authInfo.isPresent()) {
                        httpRequest.getHeaders().auth(authInfo.get());
                    }

                    try {
                        return server.resolve(includeContextPath ? ContextPathUtils.prepend(requestURI, contextPath) : requestURI);
                    } catch (URISyntaxException e) {
                        throw decorate(new HttpClientException("Failed to construct the request URI", e));
                    }
                }
        );
    }

    private <I, O, E> void sendRequestThroughChannel(
            io.micronaut.http.HttpRequest<I> finalRequest,
            Argument<O> bodyType,
            Argument<E> errorType,
            FluxSink<? super HttpResponse<O>> emitter,
            boolean secure,
            ConnectionManager.PoolHandle poolHandle) throws HttpPostRequestEncoder.ErrorDataEncoderException {
        URI requestURI = finalRequest.getUri();
        MediaType requestContentType = finalRequest
                .getContentType()
                .orElse(MediaType.APPLICATION_JSON_TYPE);

        boolean permitsBody = io.micronaut.http.HttpMethod.permitsRequestBody(finalRequest.getMethod());

        MutableHttpRequest clientHttpRequest = (MutableHttpRequest) finalRequest;
        NettyRequestWriter requestWriter = buildNettyRequest(
                clientHttpRequest,
            requestURI,
            requestContentType,
            permitsBody,
            throwable -> {
                if (!emitter.isCancelled()) {
                    emitter.error(throwable);
                }
            }
        );
        HttpRequest nettyRequest = requestWriter.nettyRequest();

        prepareHttpHeaders(
            poolHandle,
            requestURI,
            finalRequest,
            nettyRequest,
            permitsBody
        );

        if (log.isDebugEnabled()) {
            debugRequest(requestURI, nettyRequest);
        }

        if (log.isTraceEnabled()) {
            traceRequest(finalRequest, nettyRequest);
        }

        Promise<HttpResponse<O>> responsePromise = poolHandle.channel.eventLoop().newPromise();
        poolHandle.channel.pipeline().addLast(ChannelPipelineCustomizer.HANDLER_MICRONAUT_HTTP_RESPONSE,
            new FullHttpResponseHandler<>(responsePromise, poolHandle, finalRequest, bodyType, errorType));
        poolHandle.notifyRequestPipelineBuilt();
        Publisher<HttpResponse<O>> publisher = new NettyFuturePublisher<>(responsePromise, true);
        publisher.subscribe(new ForwardingSubscriber<>(emitter));

        requestWriter.write(poolHandle);
    }

    private Flux<MutableHttpResponse<?>> streamRequestThroughChannel(
            io.micronaut.http.HttpRequest<?> parentRequest,
            MutableHttpRequest<?> request,
            ConnectionManager.PoolHandle poolHandle,
            boolean failOnError,
            boolean secure) {
        return Flux.<MutableHttpResponse<?>>create(sink -> {
            try {
                streamRequestThroughChannel0(parentRequest, request, sink, poolHandle);
            } catch (HttpPostRequestEncoder.ErrorDataEncoderException e) {
                sink.error(e);
            }
        }).flatMap(resp -> handleStreamHttpError(resp, failOnError));
    }

    private <R extends HttpResponse<?>> Flux<R> handleStreamHttpError(
            R response,
            boolean failOnError
    ) {
        boolean errorStatus = response.code() >= 400;
        if (errorStatus && failOnError) {
            return Flux.error(decorate(new HttpClientResponseException(response.reason(), response)));
        } else {
            return Flux.just(response);
        }
    }

    private void streamRequestThroughChannel0(
        io.micronaut.http.HttpRequest<?> parentRequest,
        MutableHttpRequest<?> request,
        FluxSink<? super MutableHttpResponse<?>> emitter,
        ConnectionManager.PoolHandle poolHandle) throws HttpPostRequestEncoder.ErrorDataEncoderException {
        URI requestURI = request.getUri();
        boolean permitsBody = io.micronaut.http.HttpMethod.permitsRequestBody(request.getMethod());
        NettyRequestWriter requestWriter = buildNettyRequest(
            request,
            requestURI,
            request
                .getContentType()
                .orElse(MediaType.APPLICATION_JSON_TYPE),
            permitsBody,
            throwable -> {
                if (!emitter.isCancelled()) {
                    emitter.error(throwable);
                }
            }
        );
        prepareHttpHeaders(poolHandle, requestURI, request, requestWriter.nettyRequest(), permitsBody);

        HttpRequest nettyRequest = requestWriter.nettyRequest();
        Promise<MutableHttpResponse<?>> responsePromise = poolHandle.channel.eventLoop().newPromise();
        ChannelPipeline pipeline = poolHandle.channel.pipeline();
        pipeline.addLast(ChannelPipelineCustomizer.HANDLER_MICRONAUT_HTTP_RESPONSE, new StreamHttpResponseHandler(responsePromise, parentRequest, request, poolHandle));
        poolHandle.notifyRequestPipelineBuilt();

        if (log.isDebugEnabled()) {
            debugRequest(request.getUri(), nettyRequest);
        }

        if (log.isTraceEnabled()) {
            traceRequest(request, nettyRequest);
        }

        requestWriter.write(poolHandle);
        responsePromise.addListener((Future<MutableHttpResponse<?>> future) -> {
            if (future.isSuccess()) {
                emitter.next(future.getNow());
                emitter.complete();
            } else {
                emitter.error(future.cause());
            }
        });
    }

    private ByteBuf charSequenceToByteBuf(CharSequence bodyValue, MediaType requestContentType) {
        CharSequence charSequence = bodyValue;
        return byteBufferFactory.copiedBuffer(
                charSequence.toString().getBytes(
                        requestContentType.getCharset().orElse(defaultCharset)
                )
        ).asNativeBuffer();
    }

    private String getHostHeader(URI requestURI) {
        RequestKey requestKey = new RequestKey(this, requestURI);
        StringBuilder host = new StringBuilder(requestKey.getHost());
        int port = requestKey.getPort();
        if (port > -1 && port != 80 && port != 443) {
            host.append(":").append(port);
        }
        return host.toString();
    }

    private <I> void prepareHttpHeaders(
        ConnectionManager.PoolHandle poolHandle,
        URI requestURI,
        io.micronaut.http.HttpRequest<I> request,
        HttpRequest nettyRequest,
        boolean permitsBody) {
        HttpHeaders headers = nettyRequest.headers();

        if (!headers.contains(HttpHeaderNames.HOST)) {
            headers.set(HttpHeaderNames.HOST, getHostHeader(requestURI));
        }

        if (!poolHandle.http2) {
            if (poolHandle.canReturn()) {
                headers.set(HttpHeaderNames.CONNECTION, HttpHeaderValues.KEEP_ALIVE);
            } else {
                headers.set(HttpHeaderNames.CONNECTION, HttpHeaderValues.CLOSE);
            }
        }

        if (permitsBody) {
            Optional<I> body = request.getBody();
            if (body.isPresent()) {
                if (!headers.contains(HttpHeaderNames.CONTENT_TYPE)) {
                    MediaType mediaType = request.getContentType().orElse(MediaType.APPLICATION_JSON_TYPE);
                    headers.set(HttpHeaderNames.CONTENT_TYPE, mediaType);
                }
                if (nettyRequest instanceof FullHttpRequest fullHttpRequest) {
                    headers.set(HttpHeaderNames.CONTENT_LENGTH, fullHttpRequest.content().readableBytes());
                } else {
                    if (!headers.contains(HttpHeaderNames.CONTENT_LENGTH) && !headers.contains(HttpHeaderNames.TRANSFER_ENCODING)) {
                        headers.set(HttpHeaderNames.TRANSFER_ENCODING, HttpHeaderValues.CHUNKED);
                    }
                }
            } else if (nettyRequest instanceof FullHttpRequest full) {
                headers.set(HttpHeaderNames.CONTENT_LENGTH, full.content().readableBytes());
            }
        }
    }

    private HttpPostRequestEncoder buildFormDataRequest(MutableHttpRequest clientHttpRequest, Object bodyValue) throws HttpPostRequestEncoder.ErrorDataEncoderException {
        HttpPostRequestEncoder postRequestEncoder = new HttpPostRequestEncoder(NettyHttpRequestBuilder.asBuilder(clientHttpRequest).toHttpRequestWithoutBody(), false);

        Map<String, Object> formData;
        if (bodyValue instanceof Map) {
            formData = (Map<String, Object>) bodyValue;
        } else {
            formData = BeanMap.of(bodyValue);
        }
        for (Map.Entry<String, Object> entry : formData.entrySet()) {
            Object value = entry.getValue();
            if (value != null) {
                if (value instanceof Collection collection) {
                    for (Object val : collection) {
                        addBodyAttribute(postRequestEncoder, entry.getKey(), val);
                    }
                } else {
                    addBodyAttribute(postRequestEncoder, entry.getKey(), value);
                }
            }
        }
        return postRequestEncoder;
    }

    private void addBodyAttribute(HttpPostRequestEncoder postRequestEncoder, String key, Object value) throws HttpPostRequestEncoder.ErrorDataEncoderException {
        Optional<String> converted = conversionService.convert(value, String.class);
        if (converted.isPresent()) {
            postRequestEncoder.addBodyAttribute(key, converted.get());
        }
    }

    private HttpPostRequestEncoder buildMultipartRequest(MutableHttpRequest clientHttpRequest, Object bodyValue) throws HttpPostRequestEncoder.ErrorDataEncoderException {
        HttpDataFactory factory = new DefaultHttpDataFactory(DefaultHttpDataFactory.MINSIZE);
        io.netty.handler.codec.http.HttpRequest request = NettyHttpRequestBuilder.asBuilder(clientHttpRequest).toHttpRequestWithoutBody();
        HttpPostRequestEncoder postRequestEncoder = new HttpPostRequestEncoder(factory, request, true, CharsetUtil.UTF_8, HttpPostRequestEncoder.EncoderMode.HTML5);
        if (bodyValue instanceof MultipartBody.Builder builder) {
            bodyValue = builder.build();
        }
        if (bodyValue instanceof MultipartBody multipartBody) {
            postRequestEncoder.setBodyHttpDatas(multipartBody.getData(new MultipartDataFactory<InterfaceHttpData>() {
                @NonNull
                @Override
                public InterfaceHttpData createFileUpload(@NonNull String name, @NonNull String filename, @NonNull MediaType contentType, @Nullable String encoding, @Nullable Charset charset, long length) {
                    return factory.createFileUpload(
                            request,
                            name,
                            filename,
                            contentType.toString(),
                            encoding,
                            charset,
                            length
                    );
                }

                @NonNull
                @Override
                public InterfaceHttpData createAttribute(@NonNull String name, @NonNull String value) {
                    return factory.createAttribute(
                            request,
                            name,
                            value
                    );
                }

                @Override
                public void setContent(InterfaceHttpData fileUploadObject, Object content) throws IOException {
                    if (fileUploadObject instanceof FileUpload fu) {
                        if (content instanceof InputStream stream) {
                            fu.setContent(stream);
                        } else if (content instanceof File file) {
                            fu.setContent(file);
                        } else if (content instanceof byte[] bytes) {
                            final ByteBuf buffer = Unpooled.wrappedBuffer(bytes);
                            fu.setContent(buffer);
                        }
                    }
                }
            }));
        } else {
            throw new MultipartException("The type %s is not a supported type for a multipart request body".formatted(bodyValue.getClass().getName()));
        }

        return postRequestEncoder;
    }

    private void debugRequest(URI requestURI, io.netty.handler.codec.http.HttpRequest nettyRequest) {
        log.debug("Sending HTTP {} to {}",
                nettyRequest.method(),
                requestURI.toString());
    }

    private void traceRequest(io.micronaut.http.HttpRequest<?> request, io.netty.handler.codec.http.HttpRequest nettyRequest) {
        HttpHeaders headers = nettyRequest.headers();
        HttpHeadersUtil.trace(log, headers.names(), headers::getAll);
        if (io.micronaut.http.HttpMethod.permitsRequestBody(request.getMethod()) && request.getBody().isPresent() && nettyRequest instanceof FullHttpRequest fullHttpRequest) {
            ByteBuf content = fullHttpRequest.content();
            if (log.isTraceEnabled()) {
                traceBody("Request", content);
            }
        }
    }

    private void traceBody(String type, ByteBuf content) {
        log.trace("{} Body", type);
        log.trace("----");
        log.trace(content.toString(defaultCharset));
        log.trace("----");
    }

    private void traceChunk(ByteBuf content) {
        log.trace("Sending Chunk");
        log.trace("----");
        log.trace(content.toString(defaultCharset));
        log.trace("----");
    }

    private static MediaTypeCodecRegistry createDefaultMediaTypeRegistry() {
        JsonMapper mapper = JsonMapper.createDefault();
        ApplicationConfiguration configuration = new ApplicationConfiguration();
        return MediaTypeCodecRegistry.of(
            new JsonMediaTypeCodec(mapper, configuration, null),
            new JsonStreamMediaTypeCodec(mapper, configuration, null)
        );
    }

    private static MessageBodyHandlerRegistry createDefaultMessageBodyHandlerRegistry() {
        ApplicationConfiguration applicationConfiguration = new ApplicationConfiguration();
        ContextlessMessageBodyHandlerRegistry registry = new ContextlessMessageBodyHandlerRegistry(applicationConfiguration, NettyByteBufferFactory.DEFAULT, new ByteBufRawMessageBodyHandler(), new NettyWritableBodyWriter(applicationConfiguration));
        JsonMapper mapper = JsonMapper.createDefault();
        registry.add(MediaType.APPLICATION_JSON_TYPE, new NettyJsonHandler<>(mapper));
        registry.add(MediaType.APPLICATION_JSON_STREAM_TYPE, new NettyJsonStreamHandler<>(mapper));
        return registry;
    }

    static boolean isSecureScheme(String scheme) {
        return io.micronaut.http.HttpRequest.SCHEME_HTTPS.equalsIgnoreCase(scheme) || SCHEME_WSS.equalsIgnoreCase(scheme);
    }

    private <E extends HttpClientException> E decorate(E exc) {
        return HttpClientExceptionUtils.populateServiceId(exc, informationalServiceId, configuration);
    }

    /**
     * Key used for connection pooling and determining host/port.
     */
    public static final class RequestKey {
        private final String host;
        private final int port;
        private final boolean secure;

        /**
         * @param ctx The HTTP client that created this request key. Only used for exception
         *            context, not stored
         * @param requestURI The request URI
         */
        public RequestKey(DefaultHttpClient ctx, URI requestURI) {
            this.secure = isSecureScheme(requestURI.getScheme());
            String host = requestURI.getHost();
            int port;
            if (host == null) {
                host = requestURI.getAuthority();
                if (host == null) {
                    throw decorate(ctx, new NoHostException("URI specifies no host to connect to"));
                }

                final int i = host.indexOf(':');
                if (i > -1) {
                    final String portStr = host.substring(i + 1);
                    host = host.substring(0, i);
                    try {
                        port = Integer.parseInt(portStr);
                    } catch (NumberFormatException e) {
                        throw decorate(ctx, new HttpClientException("URI specifies an invalid port: " + portStr));
                    }
                } else {
                    port = requestURI.getPort() > -1 ? requestURI.getPort() : secure ? DEFAULT_HTTPS_PORT : DEFAULT_HTTP_PORT;
                }
            } else {
                port = requestURI.getPort() > -1 ? requestURI.getPort() : secure ? DEFAULT_HTTPS_PORT : DEFAULT_HTTP_PORT;
            }

            this.host = host;
            this.port = port;
        }

        public InetSocketAddress getRemoteAddress() {
            return InetSocketAddress.createUnresolved(host, port);
        }

        public boolean isSecure() {
            return secure;
        }

        public String getHost() {
            return host;
        }

        public int getPort() {
            return port;
        }

        @Override
        public boolean equals(Object o) {
            if (this == o) {
                return true;
            }
            if (o == null || getClass() != o.getClass()) {
                return false;
            }
            RequestKey that = (RequestKey) o;
            return port == that.port &&
                    secure == that.secure &&
                    Objects.equals(host, that.host);
        }

        @Override
        public int hashCode() {
            return ObjectUtils.hash(host, port, secure);
        }

        private <E extends HttpClientException> E decorate(DefaultHttpClient ctx, E exc) {
            return HttpClientExceptionUtils.populateServiceId(exc, ctx.informationalServiceId, ctx.configuration);
        }
    }

    /**
     * A Netty request writer.
     */
    private interface NettyRequestWriter {
        /**
         * @param poolHandle The pool handle to write to. Can be tainted, but should not be
         *                   released by the writer
         */
        void write(ConnectionManager.PoolHandle poolHandle);

        HttpRequest nettyRequest();
    }

    private abstract static class ContinueHandler extends ChannelInboundHandlerAdapter {
        private boolean continued;

        @Override
        public void handlerRemoved(ChannelHandlerContext ctx) throws Exception {
            if (!continued) {
                discard();
            }
        }

        @Override
        public void channelRead(ChannelHandlerContext ctx, Object msg) throws Exception {
            io.netty.handler.codec.http.HttpResponse response = (io.netty.handler.codec.http.HttpResponse) msg;
            if (response.status() == HttpResponseStatus.CONTINUE) {
                continued = true;
                continueBody(ctx);
            }
            ctx.pipeline().remove(this);
        }

        protected abstract void discard();

        protected abstract void continueBody(ChannelHandlerContext ctx);
    }

    private record FullRequestWriter(FullHttpRequest nettyRequest) implements NettyRequestWriter {
        @Override
        public void write(ConnectionManager.PoolHandle poolHandle) {
            Channel channel = poolHandle.channel();
            if (HttpUtil.is100ContinueExpected(nettyRequest)) {
                channel.pipeline().addBefore(ChannelPipelineCustomizer.HANDLER_MICRONAUT_HTTP_RESPONSE, "continue-handler", new ContinueHandler() {
                    @Override
                    protected void discard() {
                        nettyRequest.release();
                    }

                    @Override
                    protected void continueBody(ChannelHandlerContext ctx) {
                        ctx.writeAndFlush(new DefaultLastHttpContent(nettyRequest.content()), ctx.voidPromise());
                    }
                });
                channel.writeAndFlush(new DefaultHttpRequest(
                    nettyRequest.protocolVersion(),
                    nettyRequest.method(),
                    nettyRequest.uri(),
                    nettyRequest.headers()
                ), channel.voidPromise());
            } else {
                channel.writeAndFlush(nettyRequest, channel.voidPromise());
            }
        }
    }

    private record ReactiveRequestWriter(
        HttpRequest nettyRequest,
        Publisher<HttpContent> data
    ) implements NettyRequestWriter {
        @Override
        public void write(ConnectionManager.PoolHandle poolHandle) {
            Channel channel = poolHandle.channel();
            channel.writeAndFlush(nettyRequest, channel.voidPromise());
            if (HttpUtil.is100ContinueExpected(nettyRequest)) {
                channel.pipeline().addBefore(ChannelPipelineCustomizer.HANDLER_MICRONAUT_HTTP_RESPONSE, "continue-handler", new ContinueHandler() {
                    @Override
                    protected void discard() {
                        if (data instanceof HotObservable<HttpContent> hot) {
                            hot.closeIfNoSubscriber();
                        }
                    }

                    @Override
                    protected void continueBody(ChannelHandlerContext ctx) {
                        channel.pipeline().addLast(new ReactiveClientWriter(data));
                    }
                });
            } else {
                channel.pipeline().addLast(new ReactiveClientWriter(data));
            }
        }
    }

    private record ChunkedPostRequestWriter(HttpRequest nettyRequest,
                                            HttpPostRequestEncoder encoder) implements NettyRequestWriter {

        @Override
        public void write(ConnectionManager.PoolHandle poolHandle) {
            Channel channel = poolHandle.channel();
            channel.pipeline().addLast(ChannelPipelineCustomizer.HANDLER_HTTP_CHUNK, new ChunkedWriteHandler());
            if (HttpUtil.is100ContinueExpected(nettyRequest)) {
                channel.writeAndFlush(nettyRequest, channel.voidPromise());
                channel.pipeline().addBefore(ChannelPipelineCustomizer.HANDLER_MICRONAUT_HTTP_RESPONSE, "continue-handler", new ContinueHandler() {
                    @Override
                    protected void discard() {
                        encoder.cleanFiles();
                        channel.pipeline().remove(ChannelPipelineCustomizer.HANDLER_HTTP_CHUNK);
                    }

                    @Override
                    protected void continueBody(ChannelHandlerContext ctx) {
                        channel.writeAndFlush(encoder).addListener((ChannelFutureListener) future -> {
                            if (!future.isSuccess()) {
                                channel.pipeline().fireExceptionCaught(future.cause());
                            }
                            discard();
                        });
                    }
                });
            } else {
                channel.write(nettyRequest, channel.voidPromise());
                channel.writeAndFlush(encoder).addListener((ChannelFutureListener) future -> {
                    if (!future.isSuccess()) {
                        channel.pipeline().fireExceptionCaught(future.cause());
                    }
                    encoder.cleanFiles();
                    channel.pipeline().remove(ChannelPipelineCustomizer.HANDLER_HTTP_CHUNK);
                });
            }
        }
    }

    /**
     * Used as a holder for the current SSE event.
     */
    private static class CurrentEvent {
        byte[] data;
        String id;
        String name;
        Duration retry;
    }

    private abstract class BaseHttpResponseHandler<O> extends SimpleChannelInboundHandlerInstrumented<HttpObject> {
        final Promise<? super O> responsePromise;
        final io.micronaut.http.HttpRequest<?> parentRequest;
        final io.micronaut.http.HttpRequest<?> finalRequest;

        public BaseHttpResponseHandler(Promise<? super O> responsePromise, io.micronaut.http.HttpRequest<?> parentRequest, io.micronaut.http.HttpRequest<?> finalRequest) {
            super(false);
            this.responsePromise = responsePromise;
            this.parentRequest = parentRequest;
            this.finalRequest = finalRequest;
        }

        @Override
        public void handlerAdded(ChannelHandlerContext ctx) throws Exception {
            ctx.read();
        }

        @Override
        public final boolean acceptInboundMessage(Object msg) {
            return msg instanceof HttpObject;
        }

        @Override
        public void exceptionCaught(ChannelHandlerContext ctx, Throwable cause) {
            String message = cause.getMessage();
            if (message == null) {
                message = cause.getClass().getSimpleName();
            }
            if (log.isTraceEnabled()) {
                log.trace("HTTP Client exception ({}) occurred for request : {} {}",
                    message, finalRequest.getMethodName(), finalRequest.getUri());
            }

            HttpClientException result;
            if (cause instanceof TooLongFrameException) {
                result = decorate(new ContentLengthExceededException(configuration.getMaxContentLength()));
            } else if (cause instanceof io.netty.handler.timeout.ReadTimeoutException) {
                result = ReadTimeoutException.TIMEOUT_EXCEPTION;
            } else {
                result = decorate(new HttpClientException("Error occurred reading HTTP response: " + message, cause));
            }
            responsePromise.tryFailure(result);
        }

        @Override
        public void channelInactive(ChannelHandlerContext ctx) throws Exception {
            // connection became inactive before this handler was removed (i.e. before channelRead)
            responsePromise.tryFailure(new ResponseClosedException("Connection closed before response was received"));
            ctx.fireChannelInactive();
        }

        private static void setRedirectHeaders(@Nullable io.micronaut.http.HttpRequest<?> request, MutableHttpRequest<Object> redirectRequest) {
            if (request != null) {
                for (Map.Entry<String, List<String>> originalHeader : request.getHeaders()) {
                    if (!REDIRECT_HEADER_BLOCKLIST.contains(originalHeader.getKey())) {
                        final List<String> originalHeaderValue = originalHeader.getValue();
                        if (originalHeaderValue != null && !originalHeaderValue.isEmpty()) {
                            for (String value : originalHeaderValue) {
                                if (value != null) {
                                    redirectRequest.header(originalHeader.getKey(), value);
                                }
                            }
                        }
                    }
                }
            }
        }

        protected final boolean handleResponse(io.netty.handler.codec.http.HttpResponse msg) {
            int code = msg.status().code();
            HttpHeaders headers1 = msg.headers();
            if (code > 300 && code < 400 && configuration.isFollowRedirects() && headers1.contains(HttpHeaderNames.LOCATION)) {
                String location = headers1.get(HttpHeaderNames.LOCATION);

                MutableHttpRequest<Object> redirectRequest;
                if (code == 307 || code == 308) {
                    redirectRequest = io.micronaut.http.HttpRequest.create(finalRequest.getMethod(), location);
                    finalRequest.getBody().ifPresent(redirectRequest::body);
                } else {
                    redirectRequest = io.micronaut.http.HttpRequest.GET(location);
                }

                setRedirectHeaders(finalRequest, redirectRequest);
                Flux.from(resolveRedirectURI(parentRequest, redirectRequest))
                    .flatMap(makeRedirectHandler(parentRequest, redirectRequest))
                    .subscribe(new NettyPromiseSubscriber<>(responsePromise));
                return false;
            } else {
                HttpHeaders headers = msg.headers();
                if (log.isTraceEnabled()) {
                    log.trace("HTTP Client Response Received ({}) for Request: {} {}", msg.status(), finalRequest.getMethodName(), finalRequest.getUri());
                    HttpHeadersUtil.trace(log, headers.names(), headers::getAll);
                }
                return true;
            }
        }

        protected abstract Function<URI, Publisher<? extends O>> makeRedirectHandler(io.micronaut.http.HttpRequest<?> parentRequest, MutableHttpRequest<Object> redirectRequest);
    }

    private class FullHttpResponseHandler<O> extends BaseHttpResponseHandler<HttpResponse<O>> {
        private final Argument<O> bodyType;
        private final Argument<?> errorType;
        private final ConnectionManager.PoolHandle poolHandle;

        public FullHttpResponseHandler(
            Promise<HttpResponse<O>> responsePromise,
            ConnectionManager.PoolHandle poolHandle,
            io.micronaut.http.HttpRequest<?> request,
            Argument<O> bodyType,
            Argument<?> errorType) {
            super(responsePromise, request, request);
            this.bodyType = bodyType;
            this.errorType = errorType;
            this.poolHandle = poolHandle;
        }

        @Override
        protected Function<URI, Publisher<? extends HttpResponse<O>>> makeRedirectHandler(io.micronaut.http.HttpRequest<?> parentRequest, MutableHttpRequest<Object> redirectRequest) {
            return uri -> (Publisher) exchangeImpl(uri, parentRequest, redirectRequest, bodyType, errorType, null);
        }

        @Override
        protected void channelReadInstrumented(ChannelHandlerContext ctx, HttpObject obj) throws Exception {
            if (!(obj instanceof FullHttpResponse fullResponse)) {
                ReferenceCountUtil.release(obj);
                exceptionCaught(ctx, new IllegalArgumentException("Expected full response"));
                return;
            }

            try {
                if (handleResponse(fullResponse)) {
                    forwardResponseToPromise(fullResponse);
                }
            } finally {
                if (!HttpUtil.isKeepAlive(fullResponse)) {
                    poolHandle.taint();
                }
                ctx.pipeline().remove(this);
                fullResponse.release();
            }
        }

        private void forwardResponseToPromise(FullHttpResponse msg) {
            try {
                if (log.isTraceEnabled()) {
                    traceBody("Response", msg.content());
                }

                if (msg.status().equals(HttpResponseStatus.NO_CONTENT)) {
                    // normalize the NO_CONTENT header, since http content aggregator adds it even if not present in the response
                    msg.headers().remove(HttpHeaderNames.CONTENT_LENGTH);
                }

                boolean convertBodyWithBodyType = shouldConvertWithBodyType(msg, DefaultHttpClient.this.configuration, bodyType, errorType);
                FullNettyClientHttpResponse<O> response
                        = new FullNettyClientHttpResponse<>(msg, handlerRegistry, bodyType, convertBodyWithBodyType, conversionService);

                if (convertBodyWithBodyType) {
                    responsePromise.trySuccess(response);
                    response.onComplete();
                } else { // error flow
                    try {
                        responsePromise.tryFailure(makeErrorFromRequestBody(msg.status(), response));
                        response.onComplete();
                    } catch (HttpClientResponseException t) {
                        responsePromise.tryFailure(t);
                        response.onComplete();
                    } catch (Exception t) {
                        response.onComplete();
                        responsePromise.tryFailure(makeErrorBodyParseError(msg, t));
                    }
                }
            } catch (HttpClientResponseException t) {
                responsePromise.tryFailure(t);
            } catch (Exception t) {
                makeNormalBodyParseError(msg, t, cause -> {
                    if (!responsePromise.tryFailure(cause) && log.isWarnEnabled()) {
                        log.warn("Exception fired after handler completed: {}", t.getMessage(), t);
                    }
                });
            }
        }

        private static <O, E> boolean shouldConvertWithBodyType(FullHttpResponse msg,
                                                                HttpClientConfiguration configuration,
                                                                Argument<O> bodyType,
                                                                Argument<E> errorType) {
            if (msg.status().code() < 400) {
                return true;
            }
            return !configuration.isExceptionOnErrorStatus() && bodyType.equalsType(errorType);

        }

        /**
         * Create a {@link HttpClientResponseException} from a response with a failed HTTP status.
         */
        private HttpClientResponseException makeErrorFromRequestBody(HttpResponseStatus status, FullNettyClientHttpResponse<?> response) {
            if (errorType != null && errorType != HttpClient.DEFAULT_ERROR_TYPE) {
                return decorate(new HttpClientResponseException(
                    status.reasonPhrase(),
                    null,
                    response,
                    new HttpClientErrorDecoder() {
                        @Override
                        public Argument<?> getErrorType(MediaType mediaType) {
                            return errorType;
                        }
                    }
                ));
            } else {
                return decorate(new HttpClientResponseException(status.reasonPhrase(), response));
            }
        }

        /**
         * Create a {@link HttpClientResponseException} if parsing of the HTTP error body failed.
         */
        private HttpClientResponseException makeErrorBodyParseError(FullHttpResponse fullResponse, Throwable t) {
            FullNettyClientHttpResponse<Object> errorResponse = new FullNettyClientHttpResponse<>(
                    fullResponse,
                handlerRegistry,
                null,
                    false,
                    conversionService
            );
            // this onComplete call disables further parsing by HttpClientResponseException
            errorResponse.onComplete();
            return decorate(new HttpClientResponseException(
                "Error decoding HTTP error response body: " + t.getMessage(),
                t,
                errorResponse,
                null
            ));
        }

        private void makeNormalBodyParseError(FullHttpResponse fullResponse, Throwable t, Consumer<HttpClientResponseException> forward) {
            FullNettyClientHttpResponse<Object> response = new FullNettyClientHttpResponse<>(
                    fullResponse,
                handlerRegistry,
                null,
                    false,
                    conversionService
            );
            HttpClientResponseException clientResponseError = decorate(new HttpClientResponseException(
                "Error decoding HTTP response body: " + t.getMessage(),
                t,
                response,
                new HttpClientErrorDecoder() {
                    @Override
                    public Argument<?> getErrorType(MediaType mediaType) {
                        return errorType;
                    }
                }
            ));
            try {
                forward.accept(clientResponseError);
            } finally {
                response.onComplete();
            }
        }

        @Override
        public void handlerRemoved(ChannelHandlerContext ctx) {
            ctx.pipeline().remove(ChannelPipelineCustomizer.HANDLER_HTTP_AGGREGATOR);
            poolHandle.release();
        }

        @Override
        public void exceptionCaught(ChannelHandlerContext ctx, Throwable cause) {
            super.exceptionCaught(ctx, cause);
            poolHandle.taint();
            ctx.pipeline().remove(this);
        }
    }

    private class StreamHttpResponseHandler extends BaseHttpResponseHandler<MutableHttpResponse<?>> {
        static final String NAME_FLOW_CONTROL = ChannelPipelineCustomizer.HANDLER_MICRONAUT_HTTP_RESPONSE + "-flow-control";
        static final String NAME_PUBLISHER = ChannelPipelineCustomizer.HANDLER_MICRONAUT_HTTP_RESPONSE + "-publisher";

        private final ConnectionManager.PoolHandle poolHandle;
        private boolean handoff = false;

        public StreamHttpResponseHandler(
            Promise<? super MutableHttpResponse<?>> responsePromise,
            io.micronaut.http.HttpRequest<?> parentRequest,
            io.micronaut.http.HttpRequest<?> finalRequest, ConnectionManager.PoolHandle poolHandle) {

            super(responsePromise, parentRequest, finalRequest);
            this.poolHandle = poolHandle;
        }

        private static boolean hasBody(io.netty.handler.codec.http.HttpResponse response) {
            if (response.status().code() >= HttpStatus.CONTINUE.getCode() && response.status().code() < HttpStatus.OK.getCode()) {
                return false;
            }

            if (response.status().equals(HttpResponseStatus.NO_CONTENT) ||
                response.status().equals(HttpResponseStatus.NOT_MODIFIED)) {
                return false;
            }

            if (HttpUtil.isTransferEncodingChunked(response)) {
                return true;
            }

            if (HttpUtil.isContentLengthSet(response)) {
                return HttpUtil.getContentLength(response) > 0;
            }

            return true;
        }

        @Override
        protected void channelReadInstrumented(ChannelHandlerContext ctx, HttpObject msg) throws Exception {
            io.netty.handler.codec.http.HttpResponse response = (io.netty.handler.codec.http.HttpResponse) msg;
            if (handleResponse(response)) {
                Publisher<HttpContent> body;
                if (msg instanceof FullHttpResponse fhr) {
                    if (fhr.content().isReadable()) {
                        body = Publishers.just(new DefaultLastHttpContent(fhr.content()));
                    } else {
                        body = Publishers.empty();
                        fhr.release();
                    }
                } else if (!hasBody(response)) {
                    skipContent(ctx, msg);
                    body = Publishers.empty();
                } else {
                    boolean autoRead = ctx.channel().config().isAutoRead();
                    ctx.channel().config().setAutoRead(false);
                    FlowControlHandler flowControlHandler = new FlowControlHandler();
                    ReactiveClientReader reader = new ReactiveClientReader() {
                        @Override
                        protected void remove(ChannelHandlerContext ctx) {
                            ctx.pipeline().remove(NAME_FLOW_CONTROL);
                            ctx.pipeline().remove(NAME_PUBLISHER);
                            ctx.channel().config().setAutoRead(autoRead);
                            poolHandle.release();
                        }
                    };
                    ctx.pipeline()
                        .addBefore(ChannelPipelineCustomizer.HANDLER_MICRONAUT_HTTP_RESPONSE, NAME_FLOW_CONTROL, flowControlHandler)
                        .addBefore(ChannelPipelineCustomizer.HANDLER_MICRONAUT_HTTP_RESPONSE, NAME_PUBLISHER, reader);
                    handoff = true;
                    ctx.pipeline().remove(ctx.name());

                    body = reader;
                }

                DefaultStreamedHttpResponse nettyResponse = new DefaultStreamedHttpResponse(
                    response.protocolVersion(),
                    response.status(),
                    response.headers(),
                    body
                );
                responsePromise.trySuccess(new NettyStreamedHttpResponse<>(nettyResponse, conversionService));
            } else {
                skipContent(ctx, msg);
            }
        }

        private void skipContent(ChannelHandlerContext ctx, HttpObject msg) {
            if (!(msg instanceof LastHttpContent)) {
                // add a handler to skip any contents
                ctx.pipeline().addLast(new ChannelInboundHandlerAdapter() {
                    @Override
                    public void channelRead(ChannelHandlerContext ctx, Object msg) throws Exception {
                        ((HttpContent) msg).release();
                        if (msg instanceof LastHttpContent) {
                            ctx.pipeline().remove(ctx.name());
                        }
                    }

                    @Override
                    public void handlerRemoved(ChannelHandlerContext ctx) throws Exception {
                        poolHandle.release();
                    }
                });
                handoff = true;
            }
            ctx.pipeline().remove(ctx.name());
        }

        @Override
        public void exceptionCaught(ChannelHandlerContext ctx, Throwable cause) {
            super.exceptionCaught(ctx, cause);
            poolHandle.taint();
        }

        @Override
        public void handlerRemoved(ChannelHandlerContext ctx) throws Exception {
            if (!handoff) {
                poolHandle.release();
            }
        }

        @Override
        protected Function<URI, Publisher<? extends MutableHttpResponse<?>>> makeRedirectHandler(io.micronaut.http.HttpRequest<?> parentRequest, MutableHttpRequest<Object> redirectRequest) {
            return uri -> Mono.from(buildStreamExchange(parentRequest, redirectRequest, uri, null)).map(HttpResponse::toMutableResponse);
        }
    }
}<|MERGE_RESOLUTION|>--- conflicted
+++ resolved
@@ -1397,9 +1397,6 @@
         );
     }
 
-<<<<<<< HEAD
-    private Flux<HttpResponse<?>> readBodyOnError(@Nullable Argument<?> errorType, @NonNull Flux<HttpResponse<?>> publisher) {
-=======
     private static boolean requiresRequestBody(io.netty.handler.codec.http.HttpMethod method) {
         return method != null && (method.equals(io.netty.handler.codec.http.HttpMethod.POST) || method.equals(io.netty.handler.codec.http.HttpMethod.PUT) || method.equals(io.netty.handler.codec.http.HttpMethod.PATCH));
     }
@@ -1411,8 +1408,7 @@
         );
     }
 
-    private Flux<MutableHttpResponse<?>> readBodyOnError(@Nullable Argument<?> errorType, @NonNull Flux<MutableHttpResponse<?>> publisher) {
->>>>>>> 68bd0a10
+    private Flux<HttpResponse<?>> readBodyOnError(@Nullable Argument<?> errorType, @NonNull Flux<HttpResponse<?>> publisher) {
         if (errorType != null && errorType != HttpClient.DEFAULT_ERROR_TYPE) {
             return publisher.onErrorResume(clientException -> {
                 if (clientException instanceof HttpClientResponseException exception) {
