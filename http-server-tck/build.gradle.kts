plugins {
    id("io.micronaut.build.internal.convention-library")
}
dependencies {
    annotationProcessor(projects.injectJava)

    annotationProcessor(platform(libs.test.boms.micronaut.validation))
    annotationProcessor(libs.micronaut.validation.processor) {
        exclude(group = "io.micronaut")
    }
    annotationProcessor(projects.httpValidation)

    compileOnly(platform(libs.test.boms.micronaut.validation))
    compileOnly(libs.micronaut.validation) {
        exclude(group = "io.micronaut")
    }
    implementation(projects.runtime)
    implementation(projects.jacksonDatabind)
    implementation(projects.inject)
<<<<<<< HEAD

    api(projects.httpTck)
=======
    implementation(projects.management)
>>>>>>> af9c3fd2
    api(projects.httpServer)
    api(projects.httpClientCore)
    api(libs.junit.jupiter.api)
    api(libs.junit.jupiter.params)
    api(libs.managed.reactor)
}<|MERGE_RESOLUTION|>--- conflicted
+++ resolved
@@ -10,19 +10,15 @@
     }
     annotationProcessor(projects.httpValidation)
 
-    compileOnly(platform(libs.test.boms.micronaut.validation))
-    compileOnly(libs.micronaut.validation) {
+    implementation(platform(libs.test.boms.micronaut.validation))
+    implementation(libs.micronaut.validation) {
         exclude(group = "io.micronaut")
     }
     implementation(projects.runtime)
     implementation(projects.jacksonDatabind)
     implementation(projects.inject)
-<<<<<<< HEAD
-
+    implementation(projects.management)
     api(projects.httpTck)
-=======
-    implementation(projects.management)
->>>>>>> af9c3fd2
     api(projects.httpServer)
     api(projects.httpClientCore)
     api(libs.junit.jupiter.api)
