buildscript {
    repositories {
        maven { url "https://repo.grails.org/grails/core" }
    }
    dependencies {
        classpath "org.grails:grails-docs:$grailsVersion"
        classpath 'com.jfrog.bintray.gradle:gradle-bintray-plugin:1.8.5'
        classpath 'io.github.groovylang.groovydoc:groovydoc-gradle-plugin:1.0.1'
        classpath 'com.github.jengelman.gradle.plugins:shadow:5.2.0'
        classpath "gradle.plugin.org.aim42:htmlSanityCheck:$htmlSanityCheckVersion"
        classpath "org.codehaus.groovy.modules.http-builder:http-builder:0.7.2"
        classpath 'javax.xml.bind:jaxb-api:2.3.1'
        classpath "io.micronaut.docs:micronaut-docs-asciidoc-extensions:$micronautDocsVersion"
        classpath "io.micronaut.docs:micronaut-docs-gradle-plugins:$micronautDocsVersion", {
            exclude module:'shadow'
            exclude module:'plugin-shadow'
        }
    }
}

plugins {
    id 'com.github.hierynomus.license' version '0.15.0' apply false
    id 'com.github.ben-manes.versions' version '0.27.0'
}

apply plugin: 'org.aim42.htmlSanityCheck'

repositories {
    maven { url "https://repo.grails.org/grails/core" }
    //maven { url "https://oss.sonatype.org/content/repositories/snapshots/" }
}

version project.projectVersion

ext {
    distInstallDir = file("$buildDir/dist-tmp")
    homeBinDir = file("bin")
    homeLibDir = file("lib")
    homeSrcDir = file("src")
}

ext {

    dependencyVersions = [
            groovy                     : [
                    version: groovyVersion,
                    group  : 'org.codehaus.groovy',
                    name   : 'groovy',
                    modules: ['groovy-test', 'groovy-ant', 'groovy-json', 'groovy-jmx', 'groovy-templates']
            ],
            gorm                       : [
                    version: gormVersion,
                    group  : 'org.grails',
                    name   : 'grails-datastore-core',
                    modules: [
                            'grails-datastore-gorm',
                            'grails-datastore-async',
                            'grails-datastore-gorm-async',
                            'grails-datastore-gorm-support',
                            'grails-datastore-gorm-test',
                            'grails-datastore-gorm-validation',
                            'grails-datastore-gorm-web'
                    ]
            ],
            'gorm.hibernate'                       : [
                    version: gormHibernateVersion,
                    group  : 'org.grails',
                    name   : 'grails-datastore-gorm-hibernate5'
            ],
            jackson                    : [
                    version: jacksonVersion,
                    group  : 'com.fasterxml.jackson.core',
                    modules: ['jackson-core', 'jackson-annotations']
            ],
            'jackson.databind'         : [
                    version: jacksonDatabindVersion,
                    group  : 'com.fasterxml.jackson.core',
                    name   : 'jackson-databind',
            ],
            'jackson.modules'          : [
                    version: jacksonVersion,
                    group  : 'com.fasterxml.jackson.module',
                    name   : 'jackson-module-afterburner',
                    modules: ['jackson-module-kotlin', 'jackson-module-parameter-names', 'jackson-module-jaxb-annotations']
            ],
            'jackson.datatype'         : [
                    version: jacksonVersion,
                    group  : 'com.fasterxml.jackson.datatype',
                    name   : 'jackson-datatype-jdk8',
                    modules: ['jackson-datatype-jsr310']
            ],
            'jackson.dataformat'       : [
                    version : jacksonVersion,
                    group   : 'com.fasterxml.jackson.dataformat',
                    modules : ['jackson-dataformat-xml'],
            ],
            jaeger                     : [
                    version: jaegerVersion,
                    group  : 'io.jaegertracing',
                    name   : 'jaeger-thrift'
            ],
            'zipkin.reporter'          : [
                    version: zipkinReporterVersion,
                    group  : 'io.zipkin.reporter2',
                    name   : 'zipkin-reporter'
            ],
            'brave.instrumentation'    : [
                    version: braveInstrumentationHttpVersion,
                    group  : 'io.zipkin.brave',
                    name   : 'brave-instrumentation-http'
            ],
            'brave.opentracing'        : [
                    version: braveOpentracingVersion,
                    group  : 'io.opentracing.brave',
                    name   : 'brave-opentracing'
            ],
            'javax.annotation-api'     : [
                    version: javaxAnnotationApiVersion,
                    group  : 'javax.annotation',
                    name   : 'javax.annotation-api'
            ],
            jsr305                     : [
                    version: jsr305Version,
                    group  : 'com.google.code.findbugs',
                    name   : 'jsr305'
            ],
            spotbugs                   : [
                    version: spotbugsVersion,
                    group  : 'com.github.spotbugs',
                    name   : 'spotbugs-annotations'
            ],
            'micronaut.kafka': [
                    version:micronautKafkaVersion,
                    group:'io.micronaut.kafka',
                    name:'micronaut-kafka',
                    modules:['micronaut-kafka-streams']
            ],
            'micronaut.cassandra': [
                    version:micronautCassandraVersion,
                    group:'io.micronaut.configuration',
                    name:'micronaut-cassandra'
            ],
            'micronaut.hibernate.validator': [
                    version:micronautHibernateValidatorVersion,
                    group:'io.micronaut.configuration',
                    name:'micronaut-hibernate-validator'
            ],
            'micronaut.jmx': [
                    version:micronautJmxVersion,
                    group:'io.micronaut.configuration',
                    name:'micronaut-jmx'
            ],
            'micronaut.picocli': [
                    version:micronautPicocliVersion,
                    group:'io.micronaut.picocli',
                    name:'micronaut-picocli'
            ],
            'micronaut.rabbitmq': [
                    version:micronautRabbitMQVersion,
                    group:'io.micronaut.configuration',
                    name:'micronaut-rabbitmq'
            ],
            'micronaut.graphql': [
                    version:micronautGraphQLVersion,
                    group:'io.micronaut.graphql',
                    name:'micronaut-graphql'
            ],
            'micronaut.graphql.gorm': [
                    version:micronautGraphQLGormVersion,
                    group:'io.micronaut.graphql',
                    name:'micronaut-graphql-gorm'
            ],
            'micronaut.groovy': [
                    version:micronautGroovyVersion,
                    group:'io.micronaut',
                    name:'micronaut-runtime-groovy',
                    modules:['micronaut-function-groovy']
            ],
            'micronaut.aws': [
                    version:micronautAwsVersion,
                    group:'io.micronaut.configuration',
                    name:'micronaut-aws-common'
            ],
            'micronaut.gcp': [
                    version:micronautGcpVersion,
                    group:'io.micronaut.gcp',
                    name:'micronaut-gcp-common',
                    modules:['micronaut-gcp-tracing', 'micronaut-gcp-function-http']
            ],
            'micronaut.azure': [
                    version:micronautAzureVersion,
                    group:'io.micronaut.azure',
                    name:'micronaut-azure-function',
                    modules:['micronaut-azure-function-http']
            ],
            'azure.function': [
                    version:'1.3.1',
                    group:'com.microsoft.azure.functions',
                    name:'azure-functions-java-library'
            ],
            'micronaut.elasticsearch': [
                version:micronautElasticsearch,
                group:'io.micronaut.configuration',
                name:'micronaut-elasticsearch'
            ],
            'micronaut.flyway': [
                version:micronautFlyway,
                group:'io.micronaut.configuration',
                name:'micronaut-flyway'
            ],
            'micronaut.function-aws': [
                    version:micronautAwsVersion,
                    group:'io.micronaut',
                    name:'micronaut-function-aws'
            ],
            'micronaut.function.aws': [
                    version:micronautAwsVersion,
                    group:'io.micronaut.aws',
                    name:'micronaut-function-aws-api-proxy',
                    modules: ['micronaut-function-aws-custom-runtime', 'micronaut-function-aws-alexa']
            ],
            'micronaut.gorm': [
                    version:micronautGroovyVersion,
                    group:'io.micronaut.configuration',
                    name:'micronaut-gorm-common',
                    modules:['micronaut-multitenancy-gorm', 'micronaut-neo4j-gorm', 'micronaut-mongo-gorm', 'micronaut-hibernate-gorm']
            ],
            'micronaut.liquibase': [
                version:micronautLiquibase,
                group:'io.micronaut.configuration',
                name:'micronaut-liquibase'
            ],
            'micronaut.netflix': [
                    version:micronautNetflixVersion,
                    group:'io.micronaut.configuration',
                    name:'micronaut-netflix-archaius',
                    modules:['micronaut-netflix-hystrix', 'micronaut-netflix-ribbon']
            ],
            'micronaut.openapi': [
                    version:micronautOpenApi,
                    group:'io.micronaut.configuration',
                    name:'micronaut-openapi'
            ],
            kafka                      : [
                    version: kafkaVersion,
                    group  : 'org.apache.kafka',
                    name   : 'kafka-clients',
                    modules: ['kafka_2.12', 'kafka-streams']
            ],
            'micronaut.grpc'           : [
                    version: micronautGrpcVersion,
                    group  : 'io.micronaut.grpc',
                    name   : 'micronaut-grpc-runtime',
                    modules: ['micronaut-grpc-annotation']
            ],
            'micronaut.test'           : [
                    version: micronautTestVersion,
                    group  : 'io.micronaut.test',
                    name   : 'micronaut-test-core',
                    modules: ['micronaut-test-spock', 'micronaut-test-junit5', 'micronaut-test-kotlintest']
            ],
            'micronaut.data'           : [
                                version: micronautDataVersion,
                                group  : 'io.micronaut.data',
                                name   : 'micronaut-data-model',
                                modules: ['micronaut-data-hibernate-jpa', 'micronaut-data-jdbc', 'micronaut-data-processor', 'micronaut-data-runtime', 'micronaut-data-spring','micronaut-data-spring-jpa', 'micronaut-data-rx', 'micronaut-data-rx-hibernate']
                        ],
            'micrometer'               : [
                    version: micrometerVersion,
                    group  : 'io.micrometer',
                    name   : 'micrometer-core',
                    modules: ['micrometer-registry-atlas', 'micrometer-registry-graphite', 'micrometer-registry-prometheus', 'micrometer-registry-statsd']
            ],
            'junit5'               : [
                    version: junit5Version,
                    group  : 'org.junit.jupiter',
                    name   : 'junit-jupiter',
                    modules: ['junit-jupiter-api', 'junit-jupiter-engine', 'junit-jupiter-params']
            ],
            'junitVintage'         : [
                    version: junit5Version,
                    group  : 'org.junit.vintage',
                    name   : 'junit-vintage-engine'
            ],
            'micronaut.xml':[
                version:micronautXmlVersion,
                group:'io.micronaut.xml',
                name:'micronaut-jackson-xml'
            ],
            'micronaut.micrometer': [
                    version:micronautMicrometerVersion,
                    group:'io.micronaut.configuration',
                    name:'micronaut-micrometer-core',
                    modules:[
                            'micronaut-micrometer-registry-appoptics',
                            'micronaut-micrometer-registry-atlas',
                            'micronaut-micrometer-registry-azure-monitor',
                            'micronaut-micrometer-registry-cloudwatch',
                            'micronaut-micrometer-registry-datadog',
                            'micronaut-micrometer-registry-dynatrace',
                            'micronaut-micrometer-registry-elastic',
                            'micronaut-micrometer-registry-ganglia',
                            'micronaut-micrometer-registry-graphite',
                            'micronaut-micrometer-registry-humio',
                            'micronaut-micrometer-registry-influx',
                            'micronaut-micrometer-registry-jmx',
                            'micronaut-micrometer-registry-kairos',
                            'micronaut-micrometer-registry-new-relic',
                            'micronaut-micrometer-registry-prometheus',
                            'micronaut-micrometer-registry-signalfx',
                            'micronaut-micrometer-registry-stackdriver',
                            'micronaut-micrometer-registry-statsd',
                            'micronaut-micrometer-registry-wavefront']
            ],
            'micronaut.spring': [
                    version:micronautSpringVersion,
                    group:'io.micronaut.spring',
                    name:'micronaut-spring-annotation',
                    modules:['micronaut-spring-boot', 'micronaut-spring-boot-annotation', 'micronaut-spring-context', 'micronaut-spring-web', 'micronaut-spring-web-annotation']
            ],
            'micronaut.spring.core': [
                    version:micronautSpringCoreVersion,
                    group:'io.micronaut',
                    name:'micronaut-spring'
            ],
            'micronaut.sql': [
                    version:micronautSqlVersion,
                    group:'io.micronaut.configuration',
                    name:'micronaut-hibernate-jpa',
                    modules:['micronaut-jdbc-tomcat', 'micronaut-jdbc-hikari', 'micronaut-jdbc-dbcp', 'micronaut-postgres-reactive', 'micronaut-jasync-sql', 'micronaut-jooq', 'micronaut-jdbi', 'micronaut-hibernate-jpa-spring']
            ],
            'micronaut.jdbc': [
                    version:micronautJdbcVersion,
                    group:'io.micronaut',
                    name:'micronaut-jdbc'
            ],
            'micronaut.mongo': [
                    version:micronautMongoVersion,
                    group:'io.micronaut.configuration',
                    name:'micronaut-mongo-reactive',
                    modules:['micronaut-mongo-core', 'micronaut-mongo-sync']
            ],
            'micronaut.redis': [
                    version:micronautRedisVersion,
                    group:'io.micronaut.redis',
                    name:'micronaut-redis-lettuce'
            ],
            'micronaut.neo4j': [
                    version:micronautNeo4jVersion,
                    group:'io.micronaut.configuration',
                    name:'micronaut-neo4j-bolt'
            ],
            'mongo' : [
                    version: mongoVersion,
                    group  : 'org.mongodb',
                    modules: ['mongodb-driver-async', 'mongo-java-driver']
            ],
            'mongo.reactive'           : [
                    version: mongoReactiveVersion,
                    group  : 'org.mongodb',
                    name   : 'mongodb-driver-reactivestreams'
            ],
            neo4j                      : [
                    version: neo4jVersion,
                    group  : 'org.neo4j.test',
                    name   : 'neo4j-harness'
            ],
            'neo4j.bolt': [
                    version: neo4jDriverVersion,
                    group:'org.neo4j.driver',
                    name:'neo4j-java-driver'
            ],
            'jcache'                   : [
                    version: jcacheVersion,
                    group  : 'javax.cache',
                    name   : 'cache-api'
            ],
            netty                      : [
                    version: nettyVersion,
                    group  : 'io.netty',
                    name   : 'netty-codec-http',
                    modules: ['netty-all', 'netty-buffer', 'netty-codec', 'netty-codec-dns', 'netty-codec-haproxy',
                              'netty-codec-http2', 'netty-codec-memcache', 'netty-codec-mqtt',
                              'netty-codec-redis', 'netty-codec-smtp', 'netty-codec-socks', 'netty-codec-stomp',
                              'netty-codec-xml', 'netty-common', 'netty-dev-tools', 'netty-handler',
                              'netty-handler-proxy', 'netty-resolver', 'netty-resolver-dns', 'netty-transport',
                              'netty-transport-rxtx', 'netty-transport-sctp', 'netty-transport-udt',
                              'netty-transport-native-epoll', 'netty-transport-native-kqueue', 'netty-codec-http2']
            ],
            opentracing                : [
                    version: opentracingVersion,
                    group  : 'io.opentracing',
                    name   : 'opentracing-api',
                    modules: ['opentracing-util']
            ],
            picocli                    : [
                    version: picocliVersion,
                    group  : 'info.picocli',
                    name   : 'picocli'
            ],
            lettuce                    : [
                    version: lettuceVersion,
                    group  : 'io.lettuce',
                    name   : 'lettuce-core'

            ],
            spring                     : [
                    version: springVersion,
                    group  : 'org.springframework',
                    name   : 'spring-core',
                    modules: ['spring-context', 'spring-tx', 'spring-orm', 'spring-jdbc']
            ],
            snakeyaml                  : [
                    version: yamlVersion,
                    group  : 'org.yaml',
                    name   : 'snakeyaml'
            ],
            slf4j                      : [
                    version: slf4jVersion,
                    group  : 'org.slf4j',
                    name   : 'slf4j-api',
                    modules: ['slf4j-simple']
            ],
            spock                      : [
                    version: spockVersion,
                    group  : 'org.spockframework',
                    name   : 'spock-core'
            ],
            swagger                    : [
                    version: '2.1.1',
                    group  : 'io.swagger.core.v3',
                    name   : 'swagger-core',
                    modules: ['swagger-models', 'swagger-annotations']
            ],
            'google.function.framework'                    : [
                    version: '1.0.1',
                    group  : 'com.google.cloud.functions',
                    name   : 'functions-framework-api'
            ],
            'google.function.invoker'                    : [
                    version: '1.0.0-alpha-2-rc4',
                    group  : 'com.google.cloud.functions.invoker',
                    name   : 'java-function-invoker'
            ],
            'reactive.streams'         : [
                    version: reactiveStreamsVersion,
                    group  : 'org.reactivestreams',
                    name   : 'reactive-streams'
            ],
            'reactive.pg.client'       : [
                    version: reactivePgClientVersion,
                    group  : 'io.reactiverse',
                    name   : 'reactive-pg-client'
            ],
            rxjava1                    : [
                    version: rxJava1Version,
                    group  : 'io.reactivex',
                    name   : 'rxjava'
            ],
            'rxjava1.interop'          : [
                    version: rxJavaInteropVersion,
                    group  : 'com.github.akarnokd',
                    name   : 'rxjava2-interop'
            ],
            rxjava2                    : [
                    version: rxJava2Version,
                    group  : 'io.reactivex.rxjava2',
                    name   : 'rxjava'
            ],
            'micronaut.rxjava3'        : [
                    version: micronautRxJava3Version,
                    group  : 'io.micronaut.rxjava3',
                    name   : 'micronaut-rxjava3'
            ],
            'micronaut.rxjava1'        : [
                    version: micronautRxJava1Version,
                    group  : 'io.micronaut.rxjava1',
                    name   : 'micronaut-rxjava1'
            ],
            'micronaut.reactor'        : [
                    version: micronautReactorVersion,
                    group  : 'io.micronaut.reactor',
                    name   : 'micronaut-reactor'
            ],
            reactor                    : [
                    version: reactorVersion,
                    group  : 'io.projectreactor',
                    name   : 'reactor-core'
            ],
            validation                 : [
                    version: validationVersion,
                    group  : 'javax.validation',
                    name   : 'validation-api'
            ],
            hystrix                    : [
                    version: hystrixVersion,
                    group  : 'com.netflix.hystrix',
                    name   : 'hystrix-core',
                    modules: ['hystrix-serialization']
            ],
            graal                      : [
                    version: graalVersion,
                    group  : 'org.graalvm.nativeimage',
                    name   : 'svm'
            ],
            h2                         : [
                    version: h2Version,
                    group  : 'com.h2database',
                    name   : 'h2'
            ],
            tomcatJdbc                 : [
                    version: tomcatJdbcVersion,
                    group  : 'org.apache.tomcat',
                    name   : 'tomcat-jdbc'
            ],
            liquibase                  : [
                    version: liquibaseVersion,
                    group  : 'org.liquibase',
                    name   : 'liquibase-core'
            ],
            flyway                     : [
                    version: flywayVersion,
                    group  : 'org.flywaydb',
                    name   : 'flyway-core'
            ],
            jna                        : [
                    version: jnaVersion,
                    group  : 'net.java.dev.jna',
                    name   : 'jna'
            ],
            hibernate                  : [
                    version: hibernateVersion,
                    group  : 'org.hibernate',
                    name   : 'hibernate-core',
                    modules: ['hibernate-jcache', 'hibernate-ehcache']
            ],
            elasticsearch              : [
                    version: elasticsearchVersion,
                    group  : 'org.elasticsearch.client',
                    name   : 'elasticsearch-rest-high-level-client'
            ],
            'methvin.directory-watcher': [
                    version: methvinDirectoryWatcherVersion,
                    group  : 'io.methvin',
                    name   : 'directory-watcher'
            ],
            'micronaut.security'       : [
                    version : micronautSecurityVersion,
                    group   : 'io.micronaut',
                    modules : ['micronaut-security-jwt', 'micronaut-security-session']
            ],
            'micronaut.security.configuration'  : [
                    version : micronautSecurityVersion,
                    group   : 'io.micronaut.configuration',
                    modules : ['micronaut-security-ldap', 'micronaut-security-oauth2']
            ],
            'micronaut.views': [
                version: micronautViewsVersion,
                group  : 'io.micronaut',
                modules: ['micronaut-views', 'micronaut-views-core', 'micronaut-views-freemarker', 'micronaut-views-handlebars', 'micronaut-views-thymeleaf', 'micronaut-views-velocity']
            ],
            'micronaut.rss': [
                    version:micronautRssVersion,
                    group:'io.micronaut.configuration',
                    modules : ['micronaut-rss', 'micronaut-itunespodcast']

            ],
            'micronaut.kubernetes': [
                    version:micronautKubernetesVersion,
                    group:'io.micronaut.kubernetes',
                    name:'micronaut-kubernetes-discovery-client'
            ],
            'micronaut.cache': [
                    version:micronautCacheVersion,
                    group:'io.micronaut.cache',
<<<<<<< HEAD
                    modules: ['micronaut-cache-caffeine', 'micronaut-cache-management', 'micronaut-cache-hazelcast', 'micronaut-cache-ehcache', 'micronaut-cache-noop', 'micronaut-cache-infinispan']
            ],
            'micronaut.servlet': [
                version:micronautServlet,
                group:'io.micronaut.servlet',
                name:'micronaut-servlet-core',
                modules: ['micronaut-http-server-tomcat', 'micronaut-http-server-jetty', 'micronaut-http-server-undertow']
=======
                    modules: ['micronaut-cache-hazelcast', 'micronaut-cache-ehcache', 'micronaut-cache-noop']
>>>>>>> 9637b1e3
            ],
            'micronaut.jaxrs': [
                version: micronautJaxrsVersion,
                group  : 'io.micronaut.jaxrs',
                modules: ['micronaut-jaxrs-server', 'micronaut-jaxrs-processor']
            ],
<<<<<<< HEAD

=======
>>>>>>> 9637b1e3
    ]

    dependencyVersion = { String name ->
        def dep = dependencyVersions[name]
        if (dep == null) {
            throw new IllegalArgumentException("No core dependency defined for name: $name")
        }
        return "$dep.group:$dep.name:$dep.version".toString()
    }
    dependencyModuleVersion = { String name, String module ->
        def dep = dependencyVersions[name]
        if (dep == null) {
            throw new IllegalArgumentException("No core dependency defined for name: $name")
        }
        return "$dep.group:$module:$dep.version".toString()
    }

}

task testReportsAggregate {
    group 'verification'
    doLast() {
        int totalFailures = 0
        int totalErrors = 0
        int totalSkipped = 0
        int totalTests = 0
        int itemPad = 13
        int titlePad = 35
        String separator = " | "
        subprojects.each { subproject ->
            if (subproject.tasks.find { Task task -> task.name == 'test' }) {
                if (new File("${subproject.buildDir}/test-results/test").exists()) {
                    int failures = 0
                    int errors = 0
                    int skipped = 0
                    int tests = 0
                    new File("${subproject.buildDir}/test-results/test").eachFile() { file ->
                        if (file.name.endsWith('.xml')) {
                            def testsuite = new XmlSlurper().parseText(file.text)
                            failures += "${testsuite['@failures']}" as int
                            errors += "${testsuite['@errors']}" as int
                            skipped += "${testsuite['@skipped']}" as int
                            tests += "${testsuite['@tests']}" as int
                        }
                    }
                    totalFailures += failures
                    totalErrors += errors
                    totalSkipped += skipped
                    totalTests += tests
                    String subprojectStr = "${subproject.name}".padRight(titlePad)
                    String testStr = "tests: $tests".padRight(itemPad)
                    String skippedStr = "skipped: $skipped".padRight(itemPad)
                    String errorsStr = "errors: $errors".padRight(itemPad)
                    String failuresStr = "failures: $failures".padRight(itemPad)
                    logger.quiet("${subprojectStr}${separator}${testStr}${separator}${skippedStr}${separator}${errorsStr}${separator}${failuresStr}")
                }
            }
        }
        String title = "All Tests".padRight(titlePad)
        String testStr = "tests: $totalTests".padRight(itemPad)
        String skippedStr = "skipped: $totalSkipped".padRight(itemPad)
        String errorsStr = "errors: $totalErrors".padRight(itemPad)
        String failuresStr = "failures: $totalFailures".padRight(itemPad)
        int itemsSize = [totalTests, totalSkipped, totalErrors, totalFailures].size()
        logger.quiet("=" * ((itemPad * itemsSize) + titlePad + (separator.length() * itemsSize)))
        logger.quiet("${title}${separator}${testStr}${separator}${skippedStr}${separator}${errorsStr}${separator}${failuresStr}")
    }
}

subprojects { Project subproject ->

    version project.projectVersion

    ext {
        userOrg = "grails"
        isGrailsPlugin = false
        isBuildSnapshot = version.toString().endsWith("-SNAPSHOT")
        shadowJarEnabled = false
    }

    if (subproject.name.contains("bom") || subproject.name.contains("parent")) {
        return
    }

    group projectGroupId

    repositories {
        maven { url "https://repo.grails.org/grails/core" }
    }

    if (!subproject.name.contains("bom")) {
        apply plugin: "groovy"
        apply plugin: "java-library"

        sourceCompatibility = '1.8'
        targetCompatibility = '1.8'
        compileJava.options.compilerArgs.add '-parameters'
        compileTestJava.options.compilerArgs.add '-parameters'

        if (
        !subproject.name.startsWith('test-') &&
                !subproject.toString().contains('build-projects') &&
                        !subproject.toString().contains('benchmarks')
        ) {

            apply from: "${rootProject.rootDir}/gradle/publishing.gradle"
            apply plugin: 'checkstyle'

            checkstyle {
                toolVersion = 8.16
                configFile = file("${rootDir}/config/checkstyle/checkstyle.xml")

                // Per submodule
                maxErrors = 0
                maxWarnings = 10

                showViolations = true
            }

            checkstyleTest.enabled = false
        }
    }

    jar {
        manifest {
            attributes('Automatic-Module-Name': "${subproject.group}.${subproject.name}".replaceAll('[^\\w\\.\\$_]', "_"))
            attributes('Implementation-Version': projectVersion)
            attributes('Implementation-Title': 'Micronaut')
        }
    }

//    tasks.withType(GroovyCompile).configureEach {
//        options.incremental = true
//    }

    tasks.withType(Test) {
        jvmArgs '-Duser.country=US', '-Duser.language=en', '-Xmx2048m'
        reports.html.enabled = !System.getenv("GITHUB_ACTIONS")
        reports.junitXml.enabled = !System.getenv("GITHUB_ACTIONS")
        testLogging {
            exceptionFormat = 'full'
        }
        afterSuite {
            System.out.print(".")
            System.out.flush()
        }

        systemProperty "micronaut.cloud.platform", "OTHER"
    }

    tasks.withType(Checkstyle) {
        reports {
            xml.enabled = !System.getenv("GITHUB_ACTIONS")
            html.enabled = !System.getenv("GITHUB_ACTIONS")
        }
    }

    configurations {
        shadowCompile
        documentation
        all {
            resolutionStrategy.eachDependency { DependencyResolveDetails details ->
                String group = details.requested.group
                if (group == 'org.codehaus.groovy') {
                    details.useVersion(groovyVersion)
                }
                if (group == 'org.ow2.asm') {
                    details.useVersion(asmVersion)
                }
            }
        }
    }

    apply plugin: 'com.github.johnrengelman.shadow'

    shadowJar {
        configurations = [project.configurations.shadowCompile]
        relocate "com.github.benmanes.caffeine", "io.micronaut.caffeine"
        relocate "org.objectweb.asm", "io.micronaut.asm"
    }

    def isDocumented = subproject.name != 'inject' && subproject.name != 'core' && subproject.name != 'aop' && !subproject.name.contains('asciidoc-config-props')

    dependencies {
        documentation "org.codehaus.groovy:groovy-templates:$groovyVersion"
        documentation "org.codehaus.groovy:groovy-dateutil:$groovyVersion"
        if (subproject.name != "bom") {
            api dependencyVersion("slf4j")
        }


        if (isDocumented) {
            annotationProcessor "io.micronaut.docs:micronaut-docs-asciidoc-config-props:$micronautDocsVersion", {
                transitive = false
            }
        }
        compileOnly "com.github.ben-manes.caffeine:caffeine:$caffeineVersion"
        testImplementation "com.github.ben-manes.caffeine:caffeine:$caffeineVersion"
        testImplementation dependencyVersion("groovy")
        testImplementation(dependencyVersion("spock")) {
            exclude module: 'groovy-all'
        }
        testImplementation "cglib:cglib-nodep:3.3.0"
        testImplementation "org.objenesis:objenesis:3.1"

        testRuntimeOnly "ch.qos.logback:logback-classic:1.2.3"
        testImplementation "org.codehaus.groovy:groovy-test:$groovyVersion"
        compileOnly "org.ow2.asm:asm:$asmVersion"
        compileOnly "org.ow2.asm:asm-commons:$asmVersion"
        annotationProcessor "org.ow2.asm:asm:$asmVersion"
        annotationProcessor "org.ow2.asm:asm-commons:$asmVersion"

        testImplementation "org.ow2.asm:asm:$asmVersion"
        testImplementation "org.ow2.asm:asm-commons:$asmVersion"
        testAnnotationProcessor "org.ow2.asm:asm:$asmVersion"
        testAnnotationProcessor "org.ow2.asm:asm-commons:$asmVersion"
    }

    groovydoc {
        classpath += project.configurations.documentation
    }

    task allDeps(type: DependencyReportTask) {}
}

apply from:"https://raw.githubusercontent.com/micronaut-projects/micronaut-docs/v$micronautDocsVersion/gradle/docs.gradle"

// IDEA 2017.2 made a breaking change with IDE build output vs gradle build output
// [see https://youtrack.jetbrains.com/issue/IDEA-175172]
// the problem here is the gradle build uses <module-dir>/build/classes/main
// while IDEA uses <module-dir>/out/production/..
// As a result, compiling ast or java-inject module and using the IDEA test runner fails because the
// generated bean classes for injection are in <module-dir>/build, not <module-dir>/out
allprojects {
    apply plugin: 'idea'

    idea {
        module {
            outputDir file('build/classes/java/main')
            testOutputDir file('build/classes/groovy/test')
        }
    }
    apply from: rootProject.file('gradle/license.gradle')
}

htmlSanityCheck {
    sourceDir = new File("${rootProject.buildDir}/docs/")
    sourceDocuments = ["index.html"]

}
docs.finalizedBy(htmlSanityCheck)

dependencyUpdates.resolutionStrategy {
    componentSelection { rules ->
        rules.all { ComponentSelection selection ->
            boolean rejected = ['alpha', 'beta', 'rc', 'cr', 'm', 'preview', 'b', 'ea'].any { qualifier ->
                selection.candidate.version ==~ /(?i).*[.-]$qualifier[.\d-+]*/
            }
            if (rejected) {
                selection.reject('Release candidate')
            }
        }
    }
}<|MERGE_RESOLUTION|>--- conflicted
+++ resolved
@@ -573,7 +573,6 @@
             'micronaut.cache': [
                     version:micronautCacheVersion,
                     group:'io.micronaut.cache',
-<<<<<<< HEAD
                     modules: ['micronaut-cache-caffeine', 'micronaut-cache-management', 'micronaut-cache-hazelcast', 'micronaut-cache-ehcache', 'micronaut-cache-noop', 'micronaut-cache-infinispan']
             ],
             'micronaut.servlet': [
@@ -581,19 +580,12 @@
                 group:'io.micronaut.servlet',
                 name:'micronaut-servlet-core',
                 modules: ['micronaut-http-server-tomcat', 'micronaut-http-server-jetty', 'micronaut-http-server-undertow']
-=======
-                    modules: ['micronaut-cache-hazelcast', 'micronaut-cache-ehcache', 'micronaut-cache-noop']
->>>>>>> 9637b1e3
             ],
             'micronaut.jaxrs': [
                 version: micronautJaxrsVersion,
                 group  : 'io.micronaut.jaxrs',
                 modules: ['micronaut-jaxrs-server', 'micronaut-jaxrs-processor']
             ],
-<<<<<<< HEAD
-
-=======
->>>>>>> 9637b1e3
     ]
 
     dependencyVersion = { String name ->
