--- conflicted
+++ resolved
@@ -25,10 +25,7 @@
 import io.micronaut.http.uri.UriMatchTemplate;
 
 import javax.annotation.Nonnull;
-<<<<<<< HEAD
-=======
 import javax.annotation.Nullable;
->>>>>>> 8a8d58f6
 import javax.inject.Inject;
 import javax.inject.Singleton;
 import java.net.URI;
@@ -125,10 +122,9 @@
     @Nonnull
     @Override
     public <T, R> Stream<UriRouteMatch<T, R>> find(@Nonnull HttpMethod httpMethod, @Nonnull CharSequence uri, @Nullable HttpRequest<?> context) {
-        UriRoute[] routes = routesByMethod[httpMethod.ordinal()];
+        List<UriRoute> routes = routesByMethod.get(httpMethod.name());
         String uriString = uri.toString();
-        return Arrays
-                .stream(routes)
+        return routes.stream()
                 .map((route -> (UriRouteMatch<T, R>) route.match(uriString).orElse(null)))
                 .filter(Objects::nonNull);
     }
@@ -278,10 +274,8 @@
     @Nonnull
     @Override
     public <T, R> Stream<UriRouteMatch<T, R>> findAny(@Nonnull CharSequence uri, @Nullable HttpRequest<?> context) {
-        return Arrays
-                .stream(routesByMethod)
-                .filter(Objects::nonNull)
-                .flatMap(Arrays::stream)
+        return routesByMethod.values().stream()
+                .flatMap(List::stream)
                 .map(route -> route.match(uri.toString()))
                 .filter(Optional::isPresent)
                 .map(Optional::get);
