/*
 * Copyright 2017-2023 original authors
 *
 * Licensed under the Apache License, Version 2.0 (the "License");
 * you may not use this file except in compliance with the License.
 * You may obtain a copy of the License at
 *
 * https://www.apache.org/licenses/LICENSE-2.0
 *
 * Unless required by applicable law or agreed to in writing, software
 * distributed under the License is distributed on an "AS IS" BASIS,
 * WITHOUT WARRANTIES OR CONDITIONS OF ANY KIND, either express or implied.
 * See the License for the specific language governing permissions and
 * limitations under the License.
 */
package io.micronaut.web.router;

import io.micronaut.core.annotation.AnnotationMetadata;
import io.micronaut.core.annotation.Internal;
import io.micronaut.core.annotation.Nullable;
import io.micronaut.core.beans.BeanIntrospector;
import io.micronaut.core.type.Argument;
import io.micronaut.core.type.ReturnType;
import io.micronaut.core.util.ArrayUtils;
import io.micronaut.core.util.CollectionUtils;
import io.micronaut.http.HttpResponse;
import io.micronaut.http.HttpStatus;
import io.micronaut.http.MediaType;
import io.micronaut.http.annotation.Consumes;
import io.micronaut.http.annotation.Produces;
import io.micronaut.http.annotation.Status;
import io.micronaut.http.body.MessageBodyHandlerRegistry;
import io.micronaut.http.body.MessageBodyWriter;
import io.micronaut.http.sse.Event;
import io.micronaut.scheduling.executor.ThreadSelection;
import io.micronaut.web.router.shortcircuit.MatchRule;

import java.util.Collection;
import java.util.List;
import java.util.Optional;
import java.util.concurrent.ExecutorService;
import java.util.stream.Stream;

/**
 * The default route info implementation.
 *
 * @param <R> The result type
 * @author Denis Stepanov
 * @since 4.0.0
 */
@Internal
public class DefaultRouteInfo<R> implements RouteInfo<R> {

    protected final ReturnType<? extends R> returnType;
    protected final List<MediaType> consumesMediaTypes;
    protected final List<MediaType> producesMediaTypes;
    protected final AnnotationMetadata annotationMetadata;
    protected final Class<?> declaringType;
    protected final boolean consumesMediaTypesContainsAll;
    protected final boolean producesMediaTypesContainsAll;
    @Nullable
    protected final HttpStatus definedStatus;
    protected final boolean isWebSocketRoute;
    private final boolean isVoid;
    private final boolean imperative;
    private final boolean suspended;
    private final boolean reactive;
    private final boolean single;
    private final boolean async;
    private final boolean completable;
    private final boolean specifiedSingle;
    private final boolean asyncOrReactive;
    private final Argument<?> bodyType;
    private final boolean isErrorRoute;
    private final boolean isPermitsBody;
    private final MessageBodyWriter<R> messageBodyWriter;

    public DefaultRouteInfo(ReturnType<? extends R> returnType,
                            Class<?> declaringType,
                            boolean isErrorRoute,
                            boolean isPermitsBody) {
        this(AnnotationMetadata.EMPTY_METADATA, returnType, List.of(), List.of(), declaringType, isErrorRoute, isPermitsBody, MessageBodyHandlerRegistry.EMPTY);
    }

    public DefaultRouteInfo(AnnotationMetadata annotationMetadata,
                            ReturnType<? extends R> returnType,
                            List<MediaType> consumesMediaTypes,
                            List<MediaType> producesMediaTypes,
                            Class<?> declaringType,
                            boolean isErrorRoute,
                            boolean isPermitsBody,
                            MessageBodyHandlerRegistry messageBodyHandlerRegistry) {
        this.annotationMetadata = annotationMetadata;
        this.returnType = returnType;
        this.bodyType = resolveBodyType(returnType);
        this.messageBodyWriter = messageBodyHandlerRegistry.findWriter((Argument<R>) bodyType, producesMediaTypes)
            .map(w -> w.createSpecific((Argument<R>) bodyType))
            .orElse(null);
        single = returnType.isSingleResult() ||
            (isReactive() && returnType.getFirstTypeVariable()
                .filter(t -> HttpResponse.class.isAssignableFrom(t.getType())).isPresent()) ||
            returnType.isAsync() ||
            returnType.isSuspended();
        specifiedSingle = returnType.isSpecifiedSingle();
        completable = returnType.isCompletable();
        async = returnType.isAsync();
        asyncOrReactive = returnType.isAsyncOrReactive();
        reactive = returnType.isReactive();
        suspended = returnType.isSuspended();
        this.declaringType = declaringType;
        this.isErrorRoute = isErrorRoute;
        this.isPermitsBody = isPermitsBody;
        this.isVoid = returnType.isVoid();
        isWebSocketRoute = annotationMetadata.hasAnnotation("io.micronaut.websocket.annotation.OnMessage");
        definedStatus = annotationMetadata.enumValue(Status.class, HttpStatus.class).orElse(null);

        if (producesMediaTypes.isEmpty()) {
            MediaType[] producesTypes = MediaType.of(annotationMetadata.stringValues(Produces.class));
            Optional<Argument<?>> firstTypeVariable = returnType.getFirstTypeVariable();
            if (firstTypeVariable.isPresent() && Event.class.isAssignableFrom(firstTypeVariable.get().getType())) {
                this.producesMediaTypes = List.of(MediaType.TEXT_EVENT_STREAM_TYPE);
                producesMediaTypesContainsAll = true;
            } else if (ArrayUtils.isNotEmpty(producesTypes)) {
                this.producesMediaTypes = List.of(producesTypes);
                producesMediaTypesContainsAll = this.producesMediaTypes.contains(MediaType.ALL_TYPE);
            } else {
                producesMediaTypesContainsAll = true;
                this.producesMediaTypes = RouteInfo.DEFAULT_PRODUCES;
            }
        } else {
            this.producesMediaTypes = producesMediaTypes;
            producesMediaTypesContainsAll = this.producesMediaTypes.contains(MediaType.ALL_TYPE);
        }

        if (consumesMediaTypes.isEmpty()) {
            MediaType[] consumesTypes = MediaType.of(annotationMetadata.stringValues(Consumes.class));
            if (ArrayUtils.isNotEmpty(consumesTypes)) {
                this.consumesMediaTypes = List.of(consumesTypes);
                consumesMediaTypesContainsAll = this.consumesMediaTypes.contains(MediaType.ALL_TYPE);
            } else {
                this.consumesMediaTypes = List.of();
                consumesMediaTypesContainsAll = true;
            }
        } else {
            this.consumesMediaTypes = consumesMediaTypes;
            consumesMediaTypesContainsAll = this.consumesMediaTypes.contains(MediaType.ALL_TYPE);
        }
        this.imperative = isVoid || !suspended && !reactive && !async && !returnType.getType().equals(Object.class)
            && (returnType.getType().getPackageName().startsWith("java.") || BeanIntrospector.SHARED.findIntrospection(returnType.getType()).isPresent());
    }

    @Override
    public MessageBodyWriter<R> getMessageBodyWriter() {
        return messageBodyWriter;
    }

    private static Argument<?> resolveBodyType(ReturnType<?> returnType) {
        if (returnType.isAsyncOrReactive()) {
            Argument<?> reactiveType = returnType.getFirstTypeVariable().orElse(Argument.OBJECT_ARGUMENT);
            if (HttpResponse.class.isAssignableFrom(reactiveType.getType())) {
                reactiveType = reactiveType.getFirstTypeVariable().orElse(Argument.OBJECT_ARGUMENT);
            }
            return reactiveType;
        } else if (HttpResponse.class.isAssignableFrom(returnType.getType())) {
            Argument<?> responseType = returnType.getFirstTypeVariable().orElse(Argument.OBJECT_ARGUMENT);
            if (responseType.isAsyncOrReactive()) {
                return responseType.getFirstTypeVariable().orElse(Argument.OBJECT_ARGUMENT);
            }
            return responseType;
        }
        return returnType.asArgument();
    }

    @Override
    public Optional<Argument<?>> getRequestBodyType() {
        return Optional.empty();
    }

    @Override
    public ReturnType<? extends R> getReturnType() {
        return returnType;
    }

    @Override
    public Argument<?> getResponseBodyType() {
        return bodyType;
    }

    @Override
    public Class<?> getDeclaringType() {
        return declaringType;
    }

    @Override
    public List<MediaType> getProduces() {
        return producesMediaTypes;
    }

    @Override
    public List<MediaType> getConsumes() {
        return consumesMediaTypes;
    }

    @Override
<<<<<<< HEAD
    public final boolean doesConsume(MediaType contentType) {
=======
    public boolean consumesAll() {
        return consumesMediaTypesContainsAll;
    }

    @Override
    public boolean doesConsume(MediaType contentType) {
>>>>>>> 3bffffa4
        return contentType == null || consumesMediaTypesContainsAll || explicitlyConsumes(contentType);
    }

    @Override
<<<<<<< HEAD
    public final Optional<MatchRule> doesConsumeRule() {
        if (consumesMediaTypesContainsAll) {
            return Optional.of(MatchRule.pass());
        } else {
            return Optional.of(MatchRule.or(Stream.concat(
                Stream.of(new MatchRule.ContentType(null)),
                consumesMediaTypes.stream().map(MatchRule.ContentType::new)
            ).toList()));
        }
    }

    @Override
    public final boolean doesProduce(@Nullable Collection<MediaType> acceptableTypes) {
=======
    public boolean producesAll() {
        return producesMediaTypesContainsAll;
    }

    @Override
    public boolean doesProduce(@Nullable Collection<MediaType> acceptableTypes) {
>>>>>>> 3bffffa4
        return producesMediaTypesContainsAll || anyMediaTypesMatch(producesMediaTypes, acceptableTypes);
    }

    @Override
    public final Optional<MatchRule> doesProduceRule() {
        if (producesMediaTypesContainsAll) {
            return Optional.of(MatchRule.pass());
        } else {
            return Optional.of(new MatchRule.Accept(producesMediaTypes));
        }
    }

    @Override
    public boolean doesProduce(@Nullable MediaType acceptableType) {
        return producesMediaTypesContainsAll || acceptableType == null || acceptableType.equals(MediaType.ALL_TYPE) || producesMediaTypes.contains(acceptableType);
    }

    private boolean anyMediaTypesMatch(List<MediaType> producedMediaTypes, Collection<MediaType> acceptableTypes) {
        if (CollectionUtils.isEmpty(acceptableTypes)) {
            return true;
        }
        for (MediaType acceptableType : acceptableTypes) {
            if (acceptableType.equals(MediaType.ALL_TYPE) || producedMediaTypes.contains(acceptableType)) {
                return true;
            }
        }
        return false;
    }

    @Override
    public final boolean explicitlyConsumes(MediaType contentType) {
        return consumesMediaTypes.contains(contentType);
    }

    @Override
    public boolean explicitlyProduces(MediaType contentType) {
        return producesMediaTypes == null || producesMediaTypes.isEmpty() || producesMediaTypes.contains(contentType);
    }

    @Override
    public boolean isSuspended() {
        return suspended;
    }

    @Override
    public boolean isImperative() {
        return imperative;
    }

    @Override
    public boolean isReactive() {
        return reactive;
    }

    @Override
    public boolean isSingleResult() {
        return single;
    }

    @Override
    public boolean isSpecifiedSingle() {
        return specifiedSingle;
    }

    @Override
    public boolean isCompletable() {
        return completable;
    }

    @Override
    public boolean isAsync() {
        return async;
    }

    @Override
    public boolean isAsyncOrReactive() {
        return asyncOrReactive;
    }

    @Override
    public boolean isVoid() {
        return isVoid;
    }

    @Override
    public HttpStatus findStatus(HttpStatus defaultStatus) {
        if (definedStatus != null) {
            return definedStatus;
        }
        if (defaultStatus != null) {
            return defaultStatus;
        }
        return HttpStatus.OK;
    }

    @Override
    public boolean isErrorRoute() {
        return isErrorRoute;
    }

    @Override
    public boolean isWebSocketRoute() {
        return isWebSocketRoute;
    }

    @Override
    public boolean isPermitsRequestBody() {
        return isPermitsBody;
    }

    @Override
    public ExecutorService getExecutor(ThreadSelection threadSelection) {
        return null;
    }

    @Override
    public AnnotationMetadata getAnnotationMetadata() {
        return annotationMetadata;
    }

    @Override
    public boolean needsRequestBody() {
        return isPermitsBody;
    }
}<|MERGE_RESOLUTION|>--- conflicted
+++ resolved
@@ -202,21 +202,21 @@
     }
 
     @Override
-<<<<<<< HEAD
-    public final boolean doesConsume(MediaType contentType) {
-=======
     public boolean consumesAll() {
         return consumesMediaTypesContainsAll;
     }
 
     @Override
-    public boolean doesConsume(MediaType contentType) {
->>>>>>> 3bffffa4
+    public final boolean doesConsume(MediaType contentType) {
         return contentType == null || consumesMediaTypesContainsAll || explicitlyConsumes(contentType);
     }
 
     @Override
-<<<<<<< HEAD
+    public boolean producesAll() {
+        return producesMediaTypesContainsAll;
+    }
+
+    @Override
     public final Optional<MatchRule> doesConsumeRule() {
         if (consumesMediaTypesContainsAll) {
             return Optional.of(MatchRule.pass());
@@ -230,14 +230,6 @@
 
     @Override
     public final boolean doesProduce(@Nullable Collection<MediaType> acceptableTypes) {
-=======
-    public boolean producesAll() {
-        return producesMediaTypesContainsAll;
-    }
-
-    @Override
-    public boolean doesProduce(@Nullable Collection<MediaType> acceptableTypes) {
->>>>>>> 3bffffa4
         return producesMediaTypesContainsAll || anyMediaTypesMatch(producesMediaTypes, acceptableTypes);
     }
 
