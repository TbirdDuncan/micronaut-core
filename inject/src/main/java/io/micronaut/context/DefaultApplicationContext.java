/*
 * Copyright 2017-2020 original authors
 *
 * Licensed under the Apache License, Version 2.0 (the "License");
 * you may not use this file except in compliance with the License.
 * You may obtain a copy of the License at
 *
 * https://www.apache.org/licenses/LICENSE-2.0
 *
 * Unless required by applicable law or agreed to in writing, software
 * distributed under the License is distributed on an "AS IS" BASIS,
 * WITHOUT WARRANTIES OR CONDITIONS OF ANY KIND, either express or implied.
 * See the License for the specific language governing permissions and
 * limitations under the License.
 */
package io.micronaut.context;

import io.micronaut.context.annotation.*;
import io.micronaut.context.env.BootstrapPropertySourceLocator;
import io.micronaut.context.env.DefaultEnvironment;
import io.micronaut.context.env.Environment;
import io.micronaut.context.env.PropertySource;
import io.micronaut.context.exceptions.ConfigurationException;
import io.micronaut.core.convert.*;
import io.micronaut.core.io.scan.ClassPathResourceLoader;
import io.micronaut.core.naming.Named;
import io.micronaut.core.naming.conventions.StringConvention;
import io.micronaut.core.type.Argument;
import io.micronaut.core.util.ArgumentUtils;
import io.micronaut.core.util.StringUtils;
import io.micronaut.inject.BeanConfiguration;
import io.micronaut.inject.BeanDefinition;
import io.micronaut.inject.BeanDefinitionReference;
import io.micronaut.inject.qualifiers.Qualifiers;

import io.micronaut.core.annotation.NonNull;
import io.micronaut.core.annotation.Nullable;

import java.util.*;
import java.util.function.Predicate;
import java.util.stream.Collectors;

/**
 * Creates a default implementation of the {@link ApplicationContext} interface.
 *
 * @author Graeme Rocher
 * @since 1.0
 */
public class DefaultApplicationContext extends DefaultBeanContext implements ApplicationContext {

    private final ConversionService conversionService;
    private final ClassPathResourceLoader resourceLoader;
    private Environment environment;

    private Iterable<BeanConfiguration> resolvedConfigurations;
    private List<BeanDefinitionReference> resolvedBeanReferences;

    /**
     * Construct a new ApplicationContext for the given environment name.
     *
     * @param environmentNames The environment names
     */
    public DefaultApplicationContext(@NonNull String... environmentNames) {
        this(ClassPathResourceLoader.defaultLoader(DefaultApplicationContext.class.getClassLoader()), environmentNames);
    }

    /**
     * Construct a new ApplicationContext for the given environment name and classloader.
     *
     * @param environmentNames   The environment names
     * @param resourceLoader     The class loader
     */
    public DefaultApplicationContext(@NonNull ClassPathResourceLoader resourceLoader, @NonNull String... environmentNames) {
        this(new ApplicationContextConfiguration() {

            @NonNull
            @Override
            public ClassLoader getClassLoader() {
                return getResourceLoader().getClassLoader();
            }

            @Override
            public @NonNull ClassPathResourceLoader getResourceLoader() {
                ArgumentUtils.requireNonNull("resourceLoader", resourceLoader);
                return resourceLoader;
            }

            @NonNull
            @Override
            public List<String> getEnvironments() {
                ArgumentUtils.requireNonNull("environmentNames", environmentNames);
                return Arrays.asList(environmentNames);
            }
        });
    }

    /**
     * Construct a new ApplicationContext for the given environment name and classloader.
     *
     * @param configuration    The application context configuration
     */
    public DefaultApplicationContext(@NonNull ApplicationContextConfiguration configuration) {
        super(configuration);
        ArgumentUtils.requireNonNull("configuration", configuration);
        this.conversionService = createConversionService();
        this.resourceLoader = configuration.getResourceLoader();
        this.environment = createEnvironment(configuration);
    }

    @Override
    public @NonNull <T> ApplicationContext registerSingleton(@NonNull Class<T> type, @NonNull T singleton, @Nullable Qualifier<T> qualifier, boolean inject) {
        return (ApplicationContext) super.registerSingleton(type, singleton, qualifier, inject);
    }

    @Override
    protected @NonNull Iterable<BeanConfiguration> resolveBeanConfigurations() {
        if (resolvedConfigurations != null) {
            return resolvedConfigurations;
        }
        return super.resolveBeanConfigurations();
    }

    @Override
    protected List<BeanDefinitionReference> resolveBeanDefinitionReferences() {
        if (resolvedBeanReferences == null) {
            return super.resolveBeanDefinitionReferences();
        }
        return resolvedBeanReferences;
    }

    @Override
    protected @NonNull List<BeanDefinitionReference> resolveBeanDefinitionReferences(Predicate<BeanDefinitionReference> predicate) {
        if (resolvedBeanReferences == null) {
            return super.resolveBeanDefinitionReferences(predicate);
        }
        if (predicate == null) {
            return resolvedBeanReferences;
        }
        List<BeanDefinitionReference> beanDefinitionReferences = new ArrayList<>(resolvedBeanReferences.size());
        for (BeanDefinitionReference reference : resolvedBeanReferences) {
            if (predicate.test(reference)) {
                beanDefinitionReferences.add(reference);
            }
        }
        return beanDefinitionReferences;
    }

    /**
     * Creates the default environment for the given environment name.
     *
     * @param configuration The application context configuration
     * @return The environment instance
     */
    protected @NonNull Environment createEnvironment(@NonNull ApplicationContextConfiguration configuration) {
        return new RuntimeConfiguredEnvironment(configuration);
    }

    /**
     * Creates the default conversion service.
     *
     * @return The conversion service
     */
    protected @NonNull ConversionService createConversionService() {
        return ConversionService.SHARED;
    }

    @Override
    public @NonNull ConversionService<?> getConversionService() {
        return conversionService;
    }

    @Override
    public @NonNull Environment getEnvironment() {
        return environment;
    }

    @Override
    public synchronized @NonNull ApplicationContext start() {
        startEnvironment();
        return (ApplicationContext) super.start();
    }

    @Override
    public synchronized @NonNull ApplicationContext stop() {
        return (ApplicationContext) super.stop();
    }

    @Override
    public boolean containsProperty(String name) {
        return getEnvironment().containsProperty(name);
    }

    @Override
    public boolean containsProperties(String name) {
        return getEnvironment().containsProperties(name);
    }

    @Override
    public <T> Optional<T> getProperty(String name, ArgumentConversionContext<T> conversionContext) {
        return getEnvironment().getProperty(name, conversionContext);
    }

    @NonNull
    @Override
    public Collection<String> getPropertyEntries(@NonNull String name) {
        return getEnvironment().getPropertyEntries(name);
    }

    @NonNull
    @Override
    public Map<String, Object> getProperties(@Nullable String name, @Nullable StringConvention keyFormat) {
        return getEnvironment().getProperties(name, keyFormat);
    }

    @Override
    protected void registerConfiguration(BeanConfiguration configuration) {
        if (getEnvironment().isActive(configuration)) {
            super.registerConfiguration(configuration);
        }
    }

    /**
     * Start the environment.
     */
    protected void startEnvironment() {
        Environment defaultEnvironment = getEnvironment();
        defaultEnvironment.start();
        registerSingleton(Environment.class, defaultEnvironment);
    }

    @Override
    protected void initializeContext(List<BeanDefinitionReference> contextScopeBeans, List<BeanDefinitionReference> processedBeans, List<BeanDefinitionReference> parallelBeans) {
        initializeTypeConverters(this);
        super.initializeContext(contextScopeBeans, processedBeans, parallelBeans);
    }

    @Override
    protected <T> Collection<BeanDefinition<T>> findBeanCandidates(BeanResolutionContext resolutionContext, Argument<T> beanType, BeanDefinition<?> filter, boolean filterProxied) {
        Collection<BeanDefinition<T>> candidates = super.findBeanCandidates(resolutionContext, beanType, filter, filterProxied);
        return transformIterables(resolutionContext, candidates, filterProxied);
    }

    @Override
    protected <T> Collection<BeanDefinition<T>> findBeanCandidates(BeanResolutionContext resolutionContext, Class<T> beanType, boolean filterProxied, Predicate<BeanDefinition<T>> predicate) {
        Collection<BeanDefinition<T>> candidates = super.findBeanCandidates(resolutionContext, beanType, filterProxied, predicate);
        return transformIterables(resolutionContext, candidates, filterProxied);
    }

    @Override
    protected <T> Collection<BeanDefinition<T>> transformIterables(BeanResolutionContext resolutionContext, Collection<BeanDefinition<T>> candidates, boolean filterProxied) {
        if (!candidates.isEmpty()) {

            List<BeanDefinition<T>> transformedCandidates = new ArrayList<>();
            for (BeanDefinition candidate : candidates) {
                if (candidate.hasDeclaredStereotype(EachProperty.class)) {
                    boolean isList = candidate.booleanValue(EachProperty.class, "list").orElse(false);
                    String property = candidate.stringValue(ConfigurationReader.class, "prefix")
                            .map(prefix ->
                                    //strip the .* or [*]
                                    prefix.substring(0, prefix.length() - (isList ? 3 : 2)))
                            .orElseGet(() -> candidate.stringValue(EachProperty.class).orElse(null));
                    String primaryPrefix = candidate.stringValue(EachProperty.class, "primary").orElse(null);
                    if (StringUtils.isNotEmpty(property)) {
                        if (isList) {
                            List entries = getEnvironment().getProperty(property, List.class, Collections.emptyList());
                            if (!entries.isEmpty()) {
                                for (int i = 0; i < entries.size(); i++) {
                                    if (entries.get(i) != null) {
                                        BeanDefinitionDelegate delegate = BeanDefinitionDelegate.create(candidate);
                                        String index = String.valueOf(i);
                                        if (primaryPrefix != null && primaryPrefix.equals(index)) {
                                            delegate.put(BeanDefinitionDelegate.PRIMARY_ATTRIBUTE, true);
                                        }
                                        delegate.put("Array", index);
                                        delegate.put(Named.class.getName(), index);

                                        if (delegate.isEnabled(this, resolutionContext)) {
                                            transformedCandidates.add(delegate);
                                        }
                                    }
                                }
                            }
                        } else {
                            Collection<String> propertyEntries = getEnvironment().getPropertyEntries(property);
                            if (!propertyEntries.isEmpty()) {
                                for (String key : propertyEntries) {
                                    BeanDefinitionDelegate delegate = BeanDefinitionDelegate.create(candidate);
                                    if (primaryPrefix != null && primaryPrefix.equals(key)) {
                                        delegate.put(BeanDefinitionDelegate.PRIMARY_ATTRIBUTE, true);
                                    }
                                    delegate.put(EachProperty.class.getName(), delegate.getBeanType());
                                    delegate.put(Named.class.getName(), key);

                                    if (delegate.isEnabled(this, resolutionContext)) {
                                        transformedCandidates.add(delegate);
                                    }
                                }
                            }
                        }
                    } else {
                        throw new IllegalArgumentException("Blank value specified to @Each property for bean: " + candidate);
                    }
                } else if (candidate.hasDeclaredStereotype(EachBean.class)) {
                    Class dependentType = candidate.classValue(EachBean.class).orElse(null);
                    if (dependentType == null) {
                        transformedCandidates.add(candidate);
                        continue;
                    }

<<<<<<< HEAD
                    Collection<BeanDefinition> dependentCandidates = findBeanCandidates(resolutionContext, Argument.of(dependentType), null, filterProxied);
=======
                    Collection<BeanDefinition> dependentCandidates = findBeanCandidates(resolutionContext, dependentType, filterProxied, null);
>>>>>>> 33449467
                    if (!dependentCandidates.isEmpty()) {
                        for (BeanDefinition dependentCandidate : dependentCandidates) {

                            BeanDefinitionDelegate<?> delegate = BeanDefinitionDelegate.create(candidate);
                            Optional<Qualifier> optional;
                            if (dependentCandidate instanceof BeanDefinitionDelegate) {
                                BeanDefinitionDelegate<?> parentDelegate = (BeanDefinitionDelegate) dependentCandidate;
                                optional = parentDelegate.get(Named.class.getName(), String.class).map(Qualifiers::byName);
                            } else {
                                Optional<String> qualifierName = dependentCandidate.getAnnotationNameByStereotype(javax.inject.Qualifier.class);
                                optional = qualifierName.map(name -> Qualifiers.byAnnotation(dependentCandidate, name));
                            }

                            if (dependentCandidate.isPrimary()) {
                                delegate.put(BeanDefinitionDelegate.PRIMARY_ATTRIBUTE, true);
                            }

                            optional.ifPresent(qualifier -> {
                                    String qualifierKey = javax.inject.Qualifier.class.getName();
                                    Argument<?>[] arguments = candidate.getConstructor().getArguments();
                                    for (Argument<?> argument : arguments) {
                                        Class<?> argumentType = argument.getType();
                                        if (argumentType.equals(dependentType)) {
                                            Map<? extends Argument<?>, Qualifier> qualifedArg = Collections.singletonMap(argument, qualifier);
                                            delegate.put(qualifierKey, qualifedArg);
                                            break;
                                        }
                                    }

                                    if (qualifier instanceof Named) {
                                        delegate.put(Named.class.getName(), ((Named) qualifier).getName());
                                    }
                                    if (delegate.isEnabled(this, resolutionContext)) {
                                        transformedCandidates.add((BeanDefinition<T>) delegate);
                                    }
                                }
                            );
                        }
                    }
                } else {
                    if (candidate.hasStereotype(ConfigurationReader.class)) {
                        final String prefix = candidate.stringValue(ConfigurationReader.class, "prefix").orElse(null);
                        if (prefix != null) {
                            int mapIndex = prefix.indexOf("*");
                            int arrIndex = prefix.indexOf("[*]");
                            boolean isList = arrIndex > -1;
                            boolean isMap = mapIndex > -1;
                            if (isList || isMap) {
                                int startIndex = isList ? arrIndex : mapIndex;
                                String eachProperty = prefix.substring(0, startIndex);
                                if (eachProperty.endsWith(".")) {
                                    eachProperty = eachProperty.substring(0, eachProperty.length() - 1);
                                }

                                if (StringUtils.isNotEmpty(eachProperty)) {

                                    if (isList) {
                                        List entries = getProperty(eachProperty, List.class, Collections.emptyList());
                                        if (!entries.isEmpty()) {
                                            for (int i = 0; i < entries.size(); i++) {
                                                if (entries.get(i) != null) {
                                                    BeanDefinitionDelegate delegate = BeanDefinitionDelegate.create(candidate);
                                                    String index = String.valueOf(i);
                                                    delegate.put("Array", index);
                                                    delegate.put(Named.class.getName(), index);

                                                    if (delegate.isEnabled(this, resolutionContext) &&
                                                            containsProperties(prefix.replace("*", index))) {
                                                        transformedCandidates.add(delegate);
                                                    }
                                                }
                                            }
                                        }
                                    } else {
                                        Map entries = getProperty(eachProperty, Map.class, Collections.emptyMap());
                                        if (!entries.isEmpty()) {
                                            for (Object key : entries.keySet()) {

                                                BeanDefinitionDelegate delegate = BeanDefinitionDelegate.create(candidate);
                                                delegate.put(EachProperty.class.getName(), delegate.getBeanType());
                                                delegate.put(Named.class.getName(), key.toString());

                                                if (delegate.isEnabled(this, resolutionContext) &&
                                                        containsProperties(prefix.replace("*", key.toString()))) {
                                                    transformedCandidates.add(delegate);
                                                }
                                            }
                                        }
                                    }

                                } else {
                                    throw new IllegalArgumentException("Blank value specified to @Each property for bean: " + candidate);
                                }
                            } else {
                                transformedCandidates.add(candidate);
                            }
                        } else {
                            transformedCandidates.add(candidate);
                        }
                    } else {
                        transformedCandidates.add(candidate);
                    }
                }
            }
            if (LOG.isDebugEnabled()) {
                LOG.debug("Finalized bean definitions candidates: {}", transformedCandidates);
            }
            return transformedCandidates;
        }
        return candidates;
    }

    @Override
    protected <T> BeanDefinition<T> findConcreteCandidate(Class<T> beanType, Qualifier<T> qualifier, Collection<BeanDefinition<T>> candidates) {
        if (candidates.stream().allMatch(BeanDefinition::isIterable)) {
            if (qualifier instanceof Named) {
                Named named = (Named) qualifier;
                String name = named.getName();
                for (BeanDefinition<T> candidate : candidates) {
                    if (candidate instanceof BeanDefinitionDelegate) {

                        BeanDefinitionDelegate<T> delegate = (BeanDefinitionDelegate) candidate;
                        Optional<String> value = delegate.get(Named.class.getName(), String.class);
                        if (value.isPresent()) {
                            if (name.equals(value.get())) {
                                return delegate;
                            }
                        } else {
                            Optional<Qualifier> resolvedQualifier = delegate.get(javax.inject.Qualifier.class.getName(), Qualifier.class);
                            if (resolvedQualifier.isPresent() && resolvedQualifier.get().equals(qualifier)) {
                                return delegate;
                            }
                        }
                    }
                }
            }
        }

        return super.findConcreteCandidate(beanType, qualifier, candidates);
    }

    @Override
    public Optional<String> resolvePlaceholders(String str) {
        return getEnvironment().getPlaceholderResolver().resolvePlaceholders(str);
    }

    @Override
    public String resolveRequiredPlaceholders(String str) throws ConfigurationException {
        return getEnvironment().getPlaceholderResolver().resolveRequiredPlaceholders(str);
    }

    /**
     * @param beanContext The bean context
     */
    protected void initializeTypeConverters(BeanContext beanContext) {
        Collection<BeanRegistration<TypeConverter>> typeConverters = beanContext.getBeanRegistrations(TypeConverter.class);
        for (BeanRegistration<TypeConverter> typeConverterRegistration : typeConverters) {
            TypeConverter typeConverter = typeConverterRegistration.getBean();
            List<Argument<?>> typeArguments = typeConverterRegistration.getBeanDefinition().getTypeArguments(TypeConverter.class);
            if (typeArguments.size() == 2) {
                Class source = typeArguments.get(0).getType();
                Class target = typeArguments.get(1).getType();
                if (source != null && target != null && !(source == Object.class && target == Object.class)) {
                    getConversionService().addConverter(source, target, typeConverter);
                }
            }
        }
        Collection<TypeConverterRegistrar> registrars = beanContext.getBeansOfType(TypeConverterRegistrar.class);
        for (TypeConverterRegistrar registrar : registrars) {
            registrar.register(conversionService);
        }
    }

    /**
     * Bootstraop property source implementation.
     */
    @SuppressWarnings("MagicNumber")
    private static class BootstrapPropertySource implements PropertySource {
        private final PropertySource delegate;

        BootstrapPropertySource(PropertySource bootstrapPropertySource) {
            this.delegate = bootstrapPropertySource;
        }

        @Override
        public String toString() {
            return getName();
        }

        @Override
        public PropertyConvention getConvention() {
            return delegate.getConvention();
        }

        @Override
        public String getName() {
            return delegate.getName();
        }

        @Override
        public Object get(String key) {
            return delegate.get(key);
        }

        @Override
        public Iterator<String> iterator() {
            return delegate.iterator();
        }

        @Override
        public int getOrder() {
            // lower priority than application property sources
            return delegate.getOrder() + 10;
        }
    }

    /**
     * Bootstrap environment.
     */
    private static class BootstrapEnvironment extends DefaultEnvironment {
        BootstrapEnvironment(ClassPathResourceLoader resourceLoader, ConversionService conversionService, ApplicationContextConfiguration configuration, String... activeEnvironments) {
            super(new ApplicationContextConfiguration() {
                @Override
                public Optional<Boolean> getDeduceEnvironments() {
                    return Optional.of(false);
                }

                @NonNull
                @Override
                public ClassLoader getClassLoader() {
                    return resourceLoader.getClassLoader();
                }

                @NonNull
                @Override
                public List<String> getEnvironments() {
                    return Arrays.asList(activeEnvironments);
                }

                @Override
                public boolean isEnvironmentPropertySource() {
                    return configuration.isEnvironmentPropertySource();
                }

                @Nullable
                @Override
                public List<String> getEnvironmentVariableIncludes() {
                    return configuration.getEnvironmentVariableIncludes();
                }

                @Nullable
                @Override
                public List<String> getEnvironmentVariableExcludes() {
                    return configuration.getEnvironmentVariableExcludes();
                }

                @NonNull
                @Override
                public ConversionService<?> getConversionService() {
                    return conversionService;
                }

                @NonNull
                @Override
                public ClassPathResourceLoader getResourceLoader() {
                    return resourceLoader;
                }
            });
        }

        @Override
        protected String getPropertySourceRootName() {
            String bootstrapName = System.getProperty(BOOTSTRAP_NAME_PROPERTY);
            return StringUtils.isNotEmpty(bootstrapName) ? bootstrapName : BOOTSTRAP_NAME;
        }

        @Override
        protected boolean shouldDeduceEnvironments() {
            return false;
        }

        /**
         * @return The refreshable property sources
         */
        public List<PropertySource> getRefreshablePropertySources() {
            return refreshablePropertySources;
        }

        @Override
        protected List<PropertySource> readPropertySourceList(String name) {
            return super.readPropertySourceList(name)
                    .stream()
                    .map(BootstrapPropertySource::new)
                    .collect(Collectors.toList());
        }
    }

    /**
     * Bootstrap application context.
     */
    private class BootstrapApplicationContext extends DefaultApplicationContext {
        private final BootstrapEnvironment bootstrapEnvironment;

        BootstrapApplicationContext(BootstrapEnvironment bootstrapEnvironment, String... activeEnvironments) {
            super(resourceLoader, activeEnvironments);
            this.bootstrapEnvironment = bootstrapEnvironment;
        }

        @Override
        public @NonNull Environment getEnvironment() {
            return bootstrapEnvironment;
        }

        @NonNull
        @Override
        protected BootstrapEnvironment createEnvironment(@NonNull ApplicationContextConfiguration configuration) {
            return bootstrapEnvironment;
        }

        @Override
        protected @NonNull List<BeanDefinitionReference> resolveBeanDefinitionReferences(Predicate<BeanDefinitionReference> predicate) {
            List<BeanDefinitionReference> refs = super.resolveBeanDefinitionReferences(null);
            // we cache the resolved beans in a local field to avoid the I/O cost of resolving them twice
            // once for the bootstrap context and again for the main context
            resolvedBeanReferences = refs;
            List<BeanDefinitionReference> beanDefinitionReferences = new ArrayList<>();
            for (BeanDefinitionReference reference : refs) {
                if ((predicate == null || predicate.test(reference)) && reference.isAnnotationPresent(BootstrapContextCompatible.class)) {
                    beanDefinitionReferences.add(reference);
                }
            }
            return beanDefinitionReferences;
        }

        @Override
        protected @NonNull Iterable<BeanConfiguration> resolveBeanConfigurations() {
            Iterable<BeanConfiguration> beanConfigurations = super.resolveBeanConfigurations();
            // we cache the resolved configurations in a local field to avoid the I/O cost of resolving them twice
            // once for the bootstrap context and again for the main context
            resolvedConfigurations = beanConfigurations;
            return beanConfigurations;
        }

        @Override
        protected void startEnvironment() {
            registerSingleton(Environment.class, bootstrapEnvironment);
        }

        @Override
        protected void initializeEventListeners() {
            // no-op .. Bootstrap context disallows bean event listeners
        }

        @Override
        protected void initializeContext(List<BeanDefinitionReference> contextScopeBeans, List<BeanDefinitionReference> processedBeans, List<BeanDefinitionReference> parallelBeans) {
            // no-op .. @Context scope beans are not started for bootstrap
        }

        @Override
        protected void processParallelBeans(List<BeanDefinitionReference> parallelBeans) {
            // no-op
        }

        @Override
        public void publishEvent(@NonNull Object event) {
            // no-op .. the bootstrap context shouldn't publish events
        }

    }

    /**
     * Runtime configured environment.
     */
    private class RuntimeConfiguredEnvironment extends DefaultEnvironment {

        private final ApplicationContextConfiguration configuration;
        private final boolean isRuntimeConfigured;
        private BootstrapPropertySourceLocator bootstrapPropertySourceLocator;
        private BootstrapEnvironment bootstrapEnvironment;

        RuntimeConfiguredEnvironment(ApplicationContextConfiguration configuration) {
            super(configuration);
            this.configuration = configuration;
            this.isRuntimeConfigured = Boolean.getBoolean(Environment.BOOTSTRAP_CONTEXT_PROPERTY) ||
                    DefaultApplicationContext.this.resourceLoader.getResource(Environment.BOOTSTRAP_NAME + ".yml").isPresent() ||
                    DefaultApplicationContext.this.resourceLoader.getResource(Environment.BOOTSTRAP_NAME + ".properties").isPresent();
        }

        boolean isRuntimeConfigured() {
            return isRuntimeConfigured;
        }

        @Override
        public Environment stop() {
            if (bootstrapEnvironment != null) {
                bootstrapEnvironment.stop();
            }
            return super.stop();
        }

        @Override
        public Environment start() {
            if (isRuntimeConfigured && bootstrapEnvironment == null) {
                bootstrapEnvironment = createBootstrapEnvironment(getActiveNames().toArray(new String[0]));
            }
            return super.start();
        }

        @Override
        protected synchronized List<PropertySource> readPropertySourceList(String name) {

            if (isRuntimeConfigured) {
                if (LOG.isInfoEnabled()) {
                    LOG.info("Reading Startup environment from bootstrap.yml");
                }

                refreshablePropertySources.addAll(bootstrapEnvironment.getRefreshablePropertySources());

                String[] environmentNamesArray = getActiveNames().toArray(new String[0]);
                BootstrapPropertySourceLocator bootstrapPropertySourceLocator = resolveBootstrapPropertySourceLocator(environmentNamesArray);

                for (PropertySource propertySource : bootstrapPropertySourceLocator.findPropertySources(bootstrapEnvironment)) {
                    addPropertySource(propertySource);
                    refreshablePropertySources.add(propertySource);
                }

                Collection<PropertySource> bootstrapPropertySources = bootstrapEnvironment.getPropertySources();
                for (PropertySource bootstrapPropertySource : bootstrapPropertySources) {
                    addPropertySource(bootstrapPropertySource);
                }

                return super.readPropertySourceList(name);
            } else {
                return super.readPropertySourceList(name);
            }
        }

        private BootstrapPropertySourceLocator resolveBootstrapPropertySourceLocator(String... environmentNames) {
            if (this.bootstrapPropertySourceLocator == null) {

                BootstrapApplicationContext bootstrapContext = new BootstrapApplicationContext(bootstrapEnvironment, environmentNames);
                bootstrapContext.start();
                if (bootstrapContext.containsBean(BootstrapPropertySourceLocator.class)) {
                    initializeTypeConverters(bootstrapContext);
                    bootstrapPropertySourceLocator = bootstrapContext.getBean(BootstrapPropertySourceLocator.class);
                } else {
                    bootstrapPropertySourceLocator = BootstrapPropertySourceLocator.EMPTY_LOCATOR;
                }
            }
            return this.bootstrapPropertySourceLocator;
        }

        private BootstrapEnvironment createBootstrapEnvironment(String... environmentNames) {
            BootstrapEnvironment bootstrapEnvironment = new BootstrapEnvironment(
                resourceLoader,
                conversionService,
                configuration,
                environmentNames);

            for (PropertySource source : propertySources.values()) {
                bootstrapEnvironment.addPropertySource(source);
            }
            bootstrapEnvironment.start();
            for (String pkg : bootstrapEnvironment.getPackages()) {
                addPackage(pkg);
            }

            return bootstrapEnvironment;
        }
    }
}<|MERGE_RESOLUTION|>--- conflicted
+++ resolved
@@ -241,7 +241,7 @@
     }
 
     @Override
-    protected <T> Collection<BeanDefinition<T>> findBeanCandidates(BeanResolutionContext resolutionContext, Class<T> beanType, boolean filterProxied, Predicate<BeanDefinition<T>> predicate) {
+    protected <T> Collection<BeanDefinition<T>> findBeanCandidates(BeanResolutionContext resolutionContext, Argument<T> beanType, boolean filterProxied, Predicate<BeanDefinition<T>> predicate) {
         Collection<BeanDefinition<T>> candidates = super.findBeanCandidates(resolutionContext, beanType, filterProxied, predicate);
         return transformIterables(resolutionContext, candidates, filterProxied);
     }
@@ -307,11 +307,8 @@
                         continue;
                     }
 
-<<<<<<< HEAD
-                    Collection<BeanDefinition> dependentCandidates = findBeanCandidates(resolutionContext, Argument.of(dependentType), null, filterProxied);
-=======
-                    Collection<BeanDefinition> dependentCandidates = findBeanCandidates(resolutionContext, dependentType, filterProxied, null);
->>>>>>> 33449467
+                    Collection<BeanDefinition> dependentCandidates = findBeanCandidates(resolutionContext, Argument.of(dependentType), filterProxied, null);
+
                     if (!dependentCandidates.isEmpty()) {
                         for (BeanDefinition dependentCandidate : dependentCandidates) {
 
