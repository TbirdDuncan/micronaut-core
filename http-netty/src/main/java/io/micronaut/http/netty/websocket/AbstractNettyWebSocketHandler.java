--- conflicted
+++ resolved
@@ -95,12 +95,7 @@
     protected final WebSocketVersion webSocketVersion;
     protected final String subProtocol;
     protected final WebSocketSessionRepository webSocketSessionRepository;
-<<<<<<< HEAD
     protected final ConversionService conversionService;
-    private final Argument<?> bodyArgument;
-    private final Argument<?> pongArgument;
-=======
->>>>>>> 1e98d85e
     private final AtomicBoolean closed = new AtomicBoolean(false);
     private final AtomicReference<CompositeByteBuf> frameBuffer = new AtomicReference<>();
 
@@ -139,58 +134,7 @@
         this.pongHandler = webSocketBean.pongMethod().orElse(null);
         this.mediaTypeCodecRegistry = mediaTypeCodecRegistry;
         this.webSocketVersion = version;
-<<<<<<< HEAD
-        this.session = createWebSocketSession(ctx);
         this.conversionService = conversionService;
-
-        if (session != null) {
-
-            ExecutableBinder<WebSocketState> binder = new DefaultExecutableBinder<>();
-
-            if (messageHandler != null) {
-                BoundExecutable<?, ?> bound = binder.tryBind(messageHandler.getExecutableMethod(), webSocketBinder, new WebSocketState(session, originatingRequest));
-                List<Argument<?>> unboundArguments = bound.getUnboundArguments();
-
-                if (unboundArguments.size() == 1) {
-                    this.bodyArgument = unboundArguments.iterator().next();
-                } else {
-                    this.bodyArgument = null;
-                    if (LOG.isErrorEnabled()) {
-                        LOG.error("WebSocket @OnMessage method " + webSocketBean.getTarget() + "." + messageHandler.getExecutableMethod() + " should define exactly 1 message parameter, but found 2 possible candidates: " + unboundArguments);
-                    }
-
-                    if (session.isOpen()) {
-                        session.close(CloseReason.INTERNAL_ERROR);
-                    }
-                }
-            } else {
-                this.bodyArgument = null;
-            }
-
-            if (pongHandler != null) {
-                BoundExecutable<?, ?> bound = binder.tryBind(pongHandler.getExecutableMethod(), webSocketBinder, new WebSocketState(session, originatingRequest));
-                List<Argument<?>> unboundArguments = bound.getUnboundArguments();
-                if (unboundArguments.size() == 1 && unboundArguments.get(0).isAssignableFrom(WebSocketPongMessage.class)) {
-                    this.pongArgument = unboundArguments.get(0);
-                } else {
-                    this.pongArgument = null;
-                    if (LOG.isErrorEnabled()) {
-                        LOG.error("WebSocket @OnMessage pong handler method " + webSocketBean.getTarget() + "." + pongHandler.getExecutableMethod() + " should define exactly 1 message parameter assignable from a WebSocketPongMessage, but found: " + unboundArguments);
-                    }
-
-                    if (session.isOpen()) {
-                        session.close(CloseReason.INTERNAL_ERROR);
-                    }
-                }
-            } else {
-                this.pongArgument = null;
-            }
-        } else {
-            this.bodyArgument = null;
-            this.pongArgument = null;
-        }
-=======
->>>>>>> 1e98d85e
     }
 
     /**
