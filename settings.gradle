pluginManagement {
    plugins {
//        id 'io.micronaut.application' version getProperty("micronautGradlePluginVersion")
//        id 'io.micronaut.library' version getProperty("micronautGradlePluginVersion")
        id "org.jetbrains.kotlin.jvm" version getProperty("kotlinVersion")
        id "org.jetbrains.kotlin.kapt" version getProperty("kotlinVersion")
        id "org.jetbrains.kotlin.plugin.allopen" version getProperty("kotlinVersion")
        id "org.jetbrains.kotlin.plugin.jpa" version getProperty("kotlinVersion")
    }
    repositories {
        gradlePluginPortal()
        mavenCentral()
    }
}

plugins {
<<<<<<< HEAD
    id 'io.micronaut.build.shared.settings' version '6.2.1'
=======
    id 'io.micronaut.build.shared.settings' version '5.4.5'
>>>>>>> 44e3ea7b
}
enableFeaturePreview("TYPESAFE_PROJECT_ACCESSORS")


rootProject.name = 'micronaut'

include "aop"
include "core-bom"
include "buffer-netty"
include "core"
include "core-reactive"
include "core-processor"
include "context"
include "discovery-core"
include "function"
include "function-client"
include "function-web"
include "graal"
include "http"
include "http-client-core"
include "http-client"
include "http-netty"
include "http-server"
include "http-server-tck"
include "http-server-netty"
include "http-validation"
include "inject"
include "inject-groovy"
include "inject-groovy-test"
include "inject-java"
include "inject-java-test"
include 'inject-kotlin'
include 'inject-kotlin-test'
include "inject-test-utils"
include "jackson-core"
include "jackson-databind"
include "json-core"
include "management"
include "messaging"
include "retry"
include "router"
include "runtime"
include "runtime-osx"
include "validation"
include "websocket"

// test suites
include "test-suite"
include "test-suite-geb"
include "test-suite-helper"
include "test-suite-javax-inject"
include "test-suite-jakarta-inject-bean-import"
include "test-suite-http-server-tck-netty"
include "test-suite-kotlin"
include "test-suite-kotlin-ksp"
include "test-suite-graal"
include "test-suite-groovy"
<<<<<<< HEAD
=======
include "test-suite-groovy"
include "test-suite-logback"
>>>>>>> 44e3ea7b
include "test-utils"

// benchmarks
include "benchmarks"<|MERGE_RESOLUTION|>--- conflicted
+++ resolved
@@ -14,11 +14,7 @@
 }
 
 plugins {
-<<<<<<< HEAD
     id 'io.micronaut.build.shared.settings' version '6.2.1'
-=======
-    id 'io.micronaut.build.shared.settings' version '5.4.5'
->>>>>>> 44e3ea7b
 }
 enableFeaturePreview("TYPESAFE_PROJECT_ACCESSORS")
 
@@ -76,11 +72,8 @@
 include "test-suite-kotlin-ksp"
 include "test-suite-graal"
 include "test-suite-groovy"
-<<<<<<< HEAD
-=======
 include "test-suite-groovy"
 include "test-suite-logback"
->>>>>>> 44e3ea7b
 include "test-utils"
 
 // benchmarks
