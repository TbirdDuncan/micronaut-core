Micronaut {version} includes the following changes:

=== Core Features

==== Jakarta Inject

The `jakarta.inject` inject annotations are now supported as an alternative to `javax.inject`. Micronaut 3 will change the default inject annotations to Jakarta, however the javax annotations will continue to be supported if added to your build explicitly.

Micronaut 3 will change the bean context API to return our custom provider contract, api:context.BeanProvider[]. We suggest existing applications to change to use that interface instead of `javax.inject.Provider`, however both the `jakarta.inject.Provider` and `javax.inject.Provider` interfaces will continue to be supported.

==== Core Nullability Annotations

With the future of JSR-305 unclear and issues with regards to the module system with existing solutions, Micronaut 2.4 will replace usages of Spotbugs with core nullability annotations: ann:core.annotation.Nullable[] and ann:core.annotation.NotNull[].

Existing applications should switch to using these annotations. If other annotations are preferable, the dependency should be added explicitly to your build because no third party `Nullable` or `NonNull` annotations will be available transitively in the next major version.

==== Improvements to Interceptor Binding

Micronaut's support for AOP interceptors has been improved allowing interceptors to be attached to any annotation through the use of api:inject.annotation.AnnotationMapper[] instances. It is also now possible to bind multiple api:aop.MethodInterceptor[] instances to a single annotation instead of there being a 1-to-1 mapping between annotation and interceptor.

From 2.4.x onwards the recommending way to define AOP advise is to use the ann:aop.InterceptorBinding[] annotation on the annotation you wish to trigger AOP advise:

<<<<<<< HEAD
snippet::io.micronaut.docs.aop.around.NotNull[tags="imports,annotation", indent=0, title="Around Advice Annotation Example"]
=======
A api:core.beans.BeanIntrospection[] can now declare methods that should generate reflection-free execution handles. This feature allows calling other methods (besides setters) on introspections without using reflection.
>>>>>>> 3e2abaa8

Then use ann:aop.InterceptorBinding[] again on the api:aop.MethodInterceptor[] you wish to bind to the above advise:

<<<<<<< HEAD
snippet::io.micronaut.docs.aop.around.NotNullInterceptor[tags="imports,interceptor", indent=0, title="MethodInterceptor Example"]

Multiple api:aop.MethodInterceptor[] types can bind to a single advise annotation.

=== Cloud Features

==== Easier Configuration of Oracle Cloud Autonomous Database
=======
An immutable api:core.beans.BeanIntrospection[] (like Java Records as mentioned above) requires different handling when you need to create a new instance with a particular property modified. A typical pattern for this is to construct a new instance passing all existing values plus the modified value (see for example https://projectlombok.org/features/With[Lombok's @With]).

Micronaut's Bean Introspections now support this pattern. For example:

[source,java]
----
val introspection = BeanIntrospection.getIntrospection(Example.java);
Example example = introspection.instantiate(10, "Test");
assertEquals(10, example.num());
example = introspection.getRequiredProperty("num", int.class)
             .withValue(example, 20);
assertEquals(20, example.num());
----

The new `withValue` method automatically creates a new instance, populating the existing properties and returning the instance.

Micronaut computes at compile time an efficient copy-constructor approach that only returns a new instance if the value changes.

=== HTTP Features

==== Locale Resolution

A new interface api:http.server.util.HttpLocaleResolver[] has been introduced to support resolving a locale from a given request in multiple ways. A `java.util.Locale` object can now be a parameter to controller and client methods to automatically bind the locale to/from the request. See <<localeResolution, the documentation>> for more information.

==== Host Resolution

It is now possible to validate a resolved host against a list of regular expressions patterns. See <<hostResolution, the documentation>> for more information.

=== Cloud Features

==== New CI/CD Deployment Workflows for Github Actions in Launch

https://micronaut.io/launch/[Micronaut Launch] has been updated to include CI/CD workflows to deploy to common container-based Cloud environments including Oracle Cloud Function, Azure Container Instance and Google Cloud Run.

Combined with the ability to https://www.youtube.com/watch?v=X4AKGf1TlXM[Push to Github] this makes it a breeze to set up Micronaut applications to be deployed to the Cloud.

==== Google Cloud Secret Manager

Thanks to a contribution by https://github.com/viniciusccarvalho[Vinicius Carvalho], https://micronaut-projects.github.io/micronaut-gcp/latest/guide/#introduction[Micronaut GCP] supports https://micronaut-projects.github.io/micronaut-gcp/latest/guide/#secretManager[distributed configuration via Google Cloud Secret Manager].
>>>>>>> 3e2abaa8

A new `micronaut-oraclecloud-atp` has been added that makes it easier to https://micronaut-projects.github.io/micronaut-oracle-cloud/latest/guide/#autonomousDatabase[automatically download the Oracle Wallet definition and connect to Autonomous Database] on Oracle Cloud.

==== Support for Oracle Cloud Monitoring via Micrometer

A new `micronaut-oraclecloud-micrometer` module has been added that adds support for https://micronaut-projects.github.io/micronaut-oracle-cloud/latest/guide/#micrometer[exporting Micrometer metrics to Oracle Cloud].

==== Official Kubernetes Client

With the new `micronaut-kubernetes-client` module you can now inject apis objects from the https://github.com/kubernetes-client/java[official Kubernetes Java SDK] as regular beans.

In Micronaut 3 this new module will be used as primary kubernetes client, making the current one deprecated.

=== Module Upgrades

* Micronaut Oracle Cloud `1.1.1` -> `1.2.1`

=== Dependency Upgrades

* Jaeger Version `1.3.1` -> `1.5.0`
* Zipkin Version `2.15.0` -> `2.16.3`<|MERGE_RESOLUTION|>--- conflicted
+++ resolved
@@ -20,63 +20,17 @@
 
 From 2.4.x onwards the recommending way to define AOP advise is to use the ann:aop.InterceptorBinding[] annotation on the annotation you wish to trigger AOP advise:
 
-<<<<<<< HEAD
 snippet::io.micronaut.docs.aop.around.NotNull[tags="imports,annotation", indent=0, title="Around Advice Annotation Example"]
-=======
-A api:core.beans.BeanIntrospection[] can now declare methods that should generate reflection-free execution handles. This feature allows calling other methods (besides setters) on introspections without using reflection.
->>>>>>> 3e2abaa8
 
-Then use ann:aop.InterceptorBinding[] again on the api:aop.MethodInterceptor[] you wish to bind to the above advise:
+Then use ann:aop.InterceptorBean[] on the api:aop.MethodInterceptor[] you wish to bind to the above advise:
 
-<<<<<<< HEAD
 snippet::io.micronaut.docs.aop.around.NotNullInterceptor[tags="imports,interceptor", indent=0, title="MethodInterceptor Example"]
 
-Multiple api:aop.MethodInterceptor[] types can bind to a single advise annotation.
+Multiple api:aop.MethodInterceptor[] types can bind to a single advise annotation and any given interceptor can bind to multiple annotations.
 
 === Cloud Features
 
 ==== Easier Configuration of Oracle Cloud Autonomous Database
-=======
-An immutable api:core.beans.BeanIntrospection[] (like Java Records as mentioned above) requires different handling when you need to create a new instance with a particular property modified. A typical pattern for this is to construct a new instance passing all existing values plus the modified value (see for example https://projectlombok.org/features/With[Lombok's @With]).
-
-Micronaut's Bean Introspections now support this pattern. For example:
-
-[source,java]
-----
-val introspection = BeanIntrospection.getIntrospection(Example.java);
-Example example = introspection.instantiate(10, "Test");
-assertEquals(10, example.num());
-example = introspection.getRequiredProperty("num", int.class)
-             .withValue(example, 20);
-assertEquals(20, example.num());
-----
-
-The new `withValue` method automatically creates a new instance, populating the existing properties and returning the instance.
-
-Micronaut computes at compile time an efficient copy-constructor approach that only returns a new instance if the value changes.
-
-=== HTTP Features
-
-==== Locale Resolution
-
-A new interface api:http.server.util.HttpLocaleResolver[] has been introduced to support resolving a locale from a given request in multiple ways. A `java.util.Locale` object can now be a parameter to controller and client methods to automatically bind the locale to/from the request. See <<localeResolution, the documentation>> for more information.
-
-==== Host Resolution
-
-It is now possible to validate a resolved host against a list of regular expressions patterns. See <<hostResolution, the documentation>> for more information.
-
-=== Cloud Features
-
-==== New CI/CD Deployment Workflows for Github Actions in Launch
-
-https://micronaut.io/launch/[Micronaut Launch] has been updated to include CI/CD workflows to deploy to common container-based Cloud environments including Oracle Cloud Function, Azure Container Instance and Google Cloud Run.
-
-Combined with the ability to https://www.youtube.com/watch?v=X4AKGf1TlXM[Push to Github] this makes it a breeze to set up Micronaut applications to be deployed to the Cloud.
-
-==== Google Cloud Secret Manager
-
-Thanks to a contribution by https://github.com/viniciusccarvalho[Vinicius Carvalho], https://micronaut-projects.github.io/micronaut-gcp/latest/guide/#introduction[Micronaut GCP] supports https://micronaut-projects.github.io/micronaut-gcp/latest/guide/#secretManager[distributed configuration via Google Cloud Secret Manager].
->>>>>>> 3e2abaa8
 
 A new `micronaut-oraclecloud-atp` has been added that makes it easier to https://micronaut-projects.github.io/micronaut-oracle-cloud/latest/guide/#autonomousDatabase[automatically download the Oracle Wallet definition and connect to Autonomous Database] on Oracle Cloud.
 
