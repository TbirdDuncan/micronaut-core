[versions]
asm = "9.7"
awaitility = "4.2.2"
bcpkix = "1.70"
blaze = "1.6.12"
brotli4j = "1.16.0"
caffeine = "2.9.3"
compile-testing = "0.21.0"

geb = "7.0"
# be sure to update graal version in gradle.properties as well
graal-svm = "23.1.4"
h2 = "2.2.224"
hibernate = "5.5.9.Final"
htmlunit = "2.70.0"
htmlsanitycheck = "1.1.6"
httpcomponents-client = "4.5.14"
jakarta-inject-api = "2.0.1"
jakarta-inject-tck = "2.0.1"
javax-annotation-api = "1.3.2"
javax-inject = "1"
javax-persistence = "2.2"
jakarta-persistence = "3.2.0"
jetbrains-annotations = "23.1.0"
jetty = "9.4.48.v20220622"
jmh = "1.37"
jsr107 = "1.1.1"
jsr305 = "3.0.2"
jakarta-el = "5.0.1"
jakarta-el-impl = "5.0.0-M1"
japicmp-gradle-plugin="0.4.3"
jazzer = "0.22.1"
jcache = "1.1.1"
junit5 = "5.10.3"
junit-platform="1.10.3"
logback = "1.5.7"
logbook-netty = "2.16.0"
log4j = "2.23.1"
<<<<<<< HEAD
micronaut-aws = "4.5.0"
=======
micronaut-aws = "4.6.0"
micronaut-build-plugins="7.2.0"
>>>>>>> 46437997
micronaut-groovy = "4.3.0"
micronaut-session = "4.3.0"
micronaut-sql = "5.3.0"
micronaut-test = "4.4.0"
micronaut-validation = "4.6.1"
micronaut-rxjava2 = "2.4.0"
micronaut-rxjava3 = "3.4.0"
micronaut-reactor = "3.4.1"
native-gradle-plugin = "0.10.2"
neo4j-java-driver = "5.17.0"
selenium = "4.23.1"
slf4j = "2.0.16"
smallrye = "6.4.0"
spock = "2.3-groovy-4.0"
spotbugs = "4.7.1"
systemlambda = "1.2.1"
testcontainers = "1.20.1"
tomlj="1.1.1"
vertx = "4.5.9"
wiremock = "2.33.2"
mimepull = "1.10.0"

#
# Versions which start with managed- are managed by Micronaut in the sense
# that they will appear in the Micronaut BOM as <properties>
#
managed-groovy = "4.0.22"
managed-jakarta-annotation-api = "2.1.1"
<<<<<<< HEAD
managed-jackson = "2.17.0"
managed-kotlin = "1.9.23"
managed-kotlin-coroutines = "1.7.3"
=======
managed-jackson = "2.17.2"
#@NextMajorVersion @Deprecated Delete in Micronaut Framework 5.
managed-jackson-databind = "2.17.0"
managed-kotlin = "1.9.25"
managed-kotlin-coroutines = "1.8.1"
>>>>>>> 46437997
managed-methvin-directory-watcher = "0.18.0"
managed-netty = "4.1.112.Final"
managed-netty-iouring = "0.0.25.Final"
managed-netty-http3 = "0.0.28.Final"
managed-netty-tcnative = "2.0.65.Final"
managed-reactive-streams = "1.0.4"
# This should be kept aligned with https://github.com/micronaut-projects/micronaut-reactor/blob/master/gradle.properties from the BOM
managed-reactor = "3.6.9"
managed-snakeyaml = "2.2"
managed-java-parser-core = "3.26.1"
managed-ksp = "1.9.25-1.0.20"
micronaut-docs = "2.0.0"

[libraries]
# Libraries prefixed with bom- are BOM files
test-boms-micronaut-aws = { module = "io.micronaut.aws:micronaut-aws-bom", version.ref = "micronaut-aws" }
test-boms-micronaut-sql = { module = "io.micronaut.sql:micronaut-sql-bom", version.ref = "micronaut-sql" }
test-boms-micronaut-validation = { module = "io.micronaut.validation:micronaut-validation-bom", version.ref = "micronaut-validation" }
test-boms-micronaut-rxjava2 = { module = "io.micronaut.rxjava2:micronaut-rxjava2-bom", version.ref = "micronaut-rxjava2" }
test-boms-micronaut-rxjava3 = { module = "io.micronaut.rxjava3:micronaut-rxjava3-bom", version.ref = "micronaut-rxjava3" }
test-boms-micronaut-reactor = { module = "io.micronaut.reactor:micronaut-reactor-bom", version.ref = "micronaut-reactor" }

boms-groovy = { module = "org.apache.groovy:groovy-bom", version.ref = "managed-groovy" }
boms-kotlin = { module = "org.jetbrains.kotlin:kotlin-bom", version.ref = "managed-kotlin" }
boms-kotlin-coroutines = { module = "org.jetbrains.kotlinx:kotlinx-coroutines-bom", version.ref = "managed-kotlin-coroutines" }
boms-netty = { module = "io.netty:netty-bom", version.ref = "managed-netty" }
boms-jackson = { module = "com.fasterxml.jackson:jackson-bom", version.ref = "managed-jackson" }

#
# Libraries which start with managed- are managed by Micronaut in the sense
# that they will appear in the Micronaut BOM
#

managed-groovy = { module = "org.apache.groovy:groovy", version.ref = "managed-groovy" }
managed-groovy-json = { module = "org.apache.groovy:groovy-json", version.ref = "managed-groovy" }
managed-groovy-sql = { module = "org.apache.groovy:groovy-sql", version.ref = "managed-groovy" }
managed-groovy-templates = { module = "org.apache.groovy:groovy-templates", version.ref = "managed-groovy" }

managed-jakarta-annotation-api = { module = "jakarta.annotation:jakarta.annotation-api", version.ref = "managed-jakarta-annotation-api" }

managed-jackson-annotations = { module = "com.fasterxml.jackson.core:jackson-annotations", version.ref = "managed-jackson" }
managed-jackson-core = { module = "com.fasterxml.jackson.core:jackson-core", version.ref = "managed-jackson" }
managed-jackson-databind = { module = "com.fasterxml.jackson.core:jackson-databind", version.ref = "managed-jackson" }
managed-jackson-datatype-jdk8 = { module = "com.fasterxml.jackson.datatype:jackson-datatype-jdk8", version.ref = "managed-jackson" }
managed-jackson-datatype-jsr310 = { module = "com.fasterxml.jackson.datatype:jackson-datatype-jsr310", version.ref = "managed-jackson" }
managed-jackson-dataformat-yaml = { module = "com.fasterxml.jackson.dataformat:jackson-dataformat-yaml", version.ref = "managed-jackson" }
managed-jackson-dataformat-xml = { module = "com.fasterxml.jackson.dataformat:jackson-dataformat-xml", version.ref = "managed-jackson" }
managed-jackson-module-afterburner = { module = "com.fasterxml.jackson.module:jackson-module-afterburner", version.ref = "managed-jackson" }
managed-jackson-module-kotlin = { module = "com.fasterxml.jackson.module:jackson-module-kotlin", version.ref = "managed-jackson" }
managed-jackson-module-parameterNames = { module = "com.fasterxml.jackson.module:jackson-module-parameter-names", version.ref = "managed-jackson" }

managed-kotlin-annotation-processing-embeddable = { module = "org.jetbrains.kotlin:kotlin-annotation-processing-embeddable", version.ref = "managed-kotlin" }
managed-kotlin-compiler-embeddable = { module = "org.jetbrains.kotlin:kotlin-compiler-embeddable", version.ref = "managed-kotlin" }
managed-kotlin-reflect = { module = "org.jetbrains.kotlin:kotlin-reflect", version.ref = "managed-kotlin" }
managed-kotlin-stdlib = { module = "org.jetbrains.kotlin:kotlin-stdlib", version.ref = "managed-kotlin" }
managed-kotlin-stdlib-jdk8 = { module = "org.jetbrains.kotlin:kotlin-stdlib-jdk8", version.ref = "managed-kotlin" }
managed-kotlin-test = { module = "org.jetbrains.kotlin:kotlin-test", version.ref = "managed-kotlin" }

managed-kotlinx-coroutines-core = { module = "org.jetbrains.kotlinx:kotlinx-coroutines-core", version.ref = "managed-kotlin-coroutines" }
managed-kotlinx-coroutines-jdk8 = { module = "org.jetbrains.kotlinx:kotlinx-coroutines-jdk8", version.ref = "managed-kotlin-coroutines" }
managed-kotlinx-coroutines-reactive = { module = "org.jetbrains.kotlinx:kotlinx-coroutines-reactive", version.ref = "managed-kotlin-coroutines" }
managed-kotlinx-coroutines-rx2 = { module = "org.jetbrains.kotlinx:kotlinx-coroutines-rx2", version.ref = "managed-kotlin-coroutines" }
managed-kotlinx-coroutines-slf4j = { module = "org.jetbrains.kotlinx:kotlinx-coroutines-slf4j", version.ref = "managed-kotlin-coroutines" }
managed-kotlinx-coroutines-reactor = { module = "org.jetbrains.kotlinx:kotlinx-coroutines-reactor", version.ref = "managed-kotlin-coroutines" }

managed-ksp-api = { module = "com.google.devtools.ksp:symbol-processing-api", version.ref = "managed-ksp" }
managed-ksp = { module = "com.google.devtools.ksp:symbol-processing", version.ref = "managed-ksp" }
managed-java-parser-core = { module = "com.github.javaparser:javaparser-symbol-solver-core", version.ref = "managed-java-parser-core" }
managed-methvin-directoryWatcher = { module = "io.methvin:directory-watcher", version.ref = "managed-methvin-directory-watcher" }

managed-netty-buffer = { module = "io.netty:netty-buffer", version.ref = "managed-netty" }
managed-netty-codec-http = { module = "io.netty:netty-codec-http", version.ref = "managed-netty" }
managed-netty-codec-http2 = { module = "io.netty:netty-codec-http2", version.ref = "managed-netty" }
managed-netty-common = { module = "io.netty:netty-common", version.ref = "managed-netty" }
managed-netty-incubator-codec-http3 = { module = "io.netty.incubator:netty-incubator-codec-http3", version.ref = "managed-netty-http3" }
managed-netty-handler = { module = "io.netty:netty-handler", version.ref = "managed-netty" }
managed-netty-handler-proxy = { module = "io.netty:netty-handler-proxy", version.ref = "managed-netty" }
managed-netty-transport-native-epoll = { module = "io.netty:netty-transport-native-epoll", version.ref = "managed-netty" }
managed-netty-transport-native-kqueue = { module = "io.netty:netty-transport-native-kqueue", version.ref = "managed-netty" }
managed-netty-transport-native-iouring = { module = "io.netty.incubator:netty-incubator-transport-native-io_uring", version.ref = "managed-netty-iouring" }
managed-netty-transport-native-unix-common = { module = "io.netty:netty-transport-native-unix-common", version.ref = "managed-netty" }
managed-netty-tcnative-boringssl-static = { module = "io.netty:netty-tcnative-boringssl-static", version.ref = "managed-netty-tcnative" }

managed-reactive-streams = { module = "org.reactivestreams:reactive-streams", version.ref = "managed-reactive-streams" }

managed-reactor = { module = "io.projectreactor:reactor-core", version.ref = "managed-reactor" }
managed-reactor-test = { module = "io.projectreactor:reactor-test", version.ref = "managed-reactor" }

managed-snakeyaml = { module = "org.yaml:snakeyaml", version.ref = "managed-snakeyaml" }

#
# Other libraries are used by Micronaut but will not appear in the BOM
#
asm = { module = "org.ow2.asm:asm", version.ref = "asm" }
asm-commons = { module = "org.ow2.asm:asm-commons", version.ref = "asm" }
asm-tree = { module = "org.ow2.asm:asm-tree", version.ref = "asm" }

awaitility = { module = "org.awaitility:awaitility", version.ref = "awaitility" }

aws-java-sdk-lambda = { module = "com.amazonaws:aws-java-sdk-lambda" }

bcpkix = { module = "org.bouncycastle:bcpkix-jdk15on", version.ref = "bcpkix" }

blaze-persistence-core = { module = "com.blazebit:blaze-persistence-core-impl", version.ref = "blaze" }

brotli4j = { module = "com.aayushatharva.brotli4j:brotli4j", version.ref = "brotli4j" }

caffeine = { module = "com.github.ben-manes.caffeine:caffeine", version.ref = "caffeine" }

compile-testing = { module = "com.google.testing.compile:compile-testing", version.ref = "compile-testing" }

geb-spock = { module = "org.gebish:geb-spock", version.ref = "geb" }
graal = { module = "org.graalvm.sdk:nativeimage", version.ref = "graal-svm" }
groovy-test-junit5 = { module = "org.apache.groovy:groovy-test-junit5", version.ref = "managed-groovy" }

h2 = { module = "com.h2database:h2", version.ref = "h2" }
hibernate = { module = "org.hibernate:hibernate-core", version.ref = "hibernate" }

htmlunit = { module = "net.sourceforge.htmlunit:htmlunit", version.ref = "htmlunit" }
htmlsanitycheck = { module = "org.aim42:htmlSanityCheck", version.ref = "htmlsanitycheck"}

jakarta-inject-api = { module = "jakarta.inject:jakarta.inject-api", version.ref = "jakarta-inject-api" }
jakarta-inject-tck = { module = "jakarta.inject:jakarta.inject-tck", version.ref = "jakarta-inject-tck" }

javax-annotation-api = { module = "javax.annotation:javax.annotation-api", version.ref = "javax-annotation-api" }
jakarta-el = { module = "jakarta.el:jakarta.el-api", version.ref = "jakarta-el" }
jakarta-el-impl = { module = "org.glassfish:jakarta.el", version.ref = "jakarta-el-impl" }
javax-inject = { module = "javax.inject:javax.inject", version.ref = "javax-inject" }
javax-persistence = { module = "javax.persistence:javax.persistence-api", version.ref = "javax-persistence" }
jakarta-persistence = { module = "jakarta.persistence:jakarta.persistence-api", version.ref = "jakarta-persistence" }
japicmp-gradle-plugin = { module = "me.champeau.gradle:japicmp-gradle-plugin", version.ref = "japicmp-gradle-plugin"}
jcache = { module = "javax.cache:cache-api", version.ref = "jcache" }

jetty-alpn-openjdk8-client = { module = "org.eclipse.jetty:jetty-alpn-openjdk8-client", version.ref = "jetty" }

jmh-core = { module = "org.openjdk.jmh:jmh-core", version.ref = "jmh" }
jmh-generator-annprocess = { module = "org.openjdk.jmh:jmh-generator-annprocess", version.ref = "jmh" }

jsr107 = { module = "org.jsr107.ri:cache-ri-impl", version.ref = "jsr107" }
jsr305 = { module = "com.google.code.findbugs:jsr305", version.ref = "jsr305" }

junit-jupiter = { module = "org.junit.jupiter:junit-jupiter", version.ref = "junit5" }
junit-jupiter-api = { module = "org.junit.jupiter:junit-jupiter-api", version.ref = "junit5" }
junit-jupiter-engine = { module = "org.junit.jupiter:junit-jupiter-engine", version.ref = "junit5" }
junit-jupiter-params = { module = "org.junit.jupiter:junit-jupiter-params", version.ref = "junit5" }
junit-platform-engine = { module = "org.junit.platform:junit-platform-suite-engine", version.ref = "junit-platform" }
junit-vintage = { module = "org.junit.vintage:junit-vintage-engine", version.ref = "junit5" }

jazzer-junit = { module = "com.code-intelligence:jazzer-junit", version.ref = "jazzer" }

jetbrains-annotations = { module = "org.jetbrains:annotations", version.ref = "jetbrains-annotations" }

kotlin-kotest-junit5 = { module = "io.kotest:kotest-runner-junit5-jvm" }

log4j = { module = "org.apache.logging.log4j:log4j-core", version.ref = "log4j" }

logback-classic = { module = "ch.qos.logback:logback-classic", version.ref = "logback" }

logbook-netty = { module = "org.zalando:logbook-netty", version.ref = "logbook-netty" }

micronaut-docs = { module = "io.micronaut.docs:micronaut-docs-asciidoc-config-props", version.ref = "micronaut-docs" }
micronaut-build-plugins = { module = "io.micronaut.build.internal:micronaut-gradle-plugins", version.ref="micronaut-build-plugins"}
micronaut-runtime-groovy = { module = "io.micronaut.groovy:micronaut-runtime-groovy", version.ref = "micronaut-groovy" }
micronaut-session = { module = "io.micronaut.session:micronaut-session", version.ref = "micronaut-session" }
micronaut-test-bom = { module = "io.micronaut.test:micronaut-test-bom", version.ref = "micronaut-test" }
micronaut-test-core = { module = "io.micronaut.test:micronaut-test-core", version.ref = "micronaut-test" }
micronaut-test-junit5 = { module = "io.micronaut.test:micronaut-test-junit5", version.ref = "micronaut-test" }
micronaut-test-kotest5 = { module = "io.micronaut.test:micronaut-test-kotest5", version.ref = "micronaut-test" }
micronaut-test-spock = { module = "io.micronaut.test:micronaut-test-spock", version.ref = "micronaut-test" }
micronaut-test-type-pollution = { module = "io.micronaut.test:micronaut-test-type-pollution", version.ref = "micronaut-test" }

micronaut-sql-jdbc = { module = "io.micronaut.sql:micronaut-jdbc", version.ref = "micronaut-sql" }
micronaut-sql-jdbc-tomcat = { module = "io.micronaut.sql:micronaut-jdbc-tomcat", version.ref = "micronaut-sql" }
mysql-driver = { module = "mysql:mysql-connector-java" }

native-gradle-plugin = { module = "org.graalvm.buildtools.native:org.graalvm.buildtools.native.gradle.plugin", version.ref = "native-gradle-plugin"}

neo4j-bolt = { module = "org.neo4j.driver:neo4j-java-driver", version.ref = "neo4j-java-driver" }

netty-tcnative = { module = 'io.netty:netty-tcnative' }
netty-tcnative-boringssl = { module = 'io.netty:netty-tcnative-boringssl-static' }

selenium-remote-driver = { module = "org.seleniumhq.selenium:selenium-remote-driver", version.ref = "selenium" }
selenium-api = { module = "org.seleniumhq.selenium:selenium-api", version.ref = "selenium" }
selenium-support = { module = "org.seleniumhq.selenium:selenium-support", version.ref = "selenium" }
selenium-driver-chrome = { module = "org.seleniumhq.selenium:selenium-chrome-driver", version.ref = "selenium" }
selenium-driver-firefox = { module = "org.seleniumhq.selenium:selenium-firefox-driver", version.ref = "selenium" }
selenium-driver-htmlunit = { module = "org.seleniumhq.selenium:htmlunit-driver", version.ref = "selenium" }

slf4j-api = { module = "org.slf4j:slf4j-api", version.ref = "slf4j" }

smallrye = { module = "io.smallrye:smallrye-fault-tolerance", version.ref = "smallrye" }
spock = { module = "org.spockframework:spock-core", version.ref = "spock" }
spotbugs = { module = "com.github.spotbugs:spotbugs-annotations", version.ref = "spotbugs" }

systemlambda = { module = "com.github.stefanbirkner:system-lambda", version.ref = "systemlambda" }

tomlj = { module = "org.tomlj:tomlj", version.ref="tomlj"}
micronaut-tracing-jaeger = { module = "io.micronaut.tracing:micronaut-tracing-jaeger" }
micronaut-tracing-brave = { module = "io.micronaut.tracing:micronaut-tracing-brave" }

micronaut-validation = { module = "io.micronaut.validation:micronaut-validation" }
micronaut-validation-processor = { module = "io.micronaut.validation:micronaut-validation-processor" }

testcontainers-spock = { module = "org.testcontainers:spock", version.ref = "testcontainers" }

vertx = { module = "io.vertx:vertx-core", version.ref = "vertx" }
vertx-webclient = { module = "io.vertx:vertx-web-client", version.ref = "vertx" }
httpcomponents-client = { module = "org.apache.httpcomponents:httpclient", version.ref = "httpcomponents-client" }
httpcomponents-mime = { module = "org.apache.httpcomponents:httpmime", version.ref = "httpcomponents-client" }
mimepull = { module = "org.jvnet.mimepull:mimepull", version.ref = "mimepull" }

wiremock = { module = "com.github.tomakehurst:wiremock-jre8", version.ref = "wiremock" }

[bundles]
asm = ["asm", "asm-commons"]

[plugins]
managed-kotlin-allopen = { id = "org.jetbrains.kotlin.plugin.allopen", version.ref = "managed-kotlin" }
managed-kotlin-noarg = { id = "org.jetbrains.kotlin.plugin.noarg", version.ref = "managed-kotlin" }
managed-kotlin-jvm = { id = "org.jetbrains.kotlin.jvm", version.ref = "managed-kotlin" }
managed-kotlin-kapt = { id = "org.jetbrains.kotlin.kapt", version.ref = "managed-kotlin" }
managed-ksp = { id = "com.google.devtools.ksp", version.ref = "managed-ksp" }<|MERGE_RESOLUTION|>--- conflicted
+++ resolved
@@ -36,12 +36,8 @@
 logback = "1.5.7"
 logbook-netty = "2.16.0"
 log4j = "2.23.1"
-<<<<<<< HEAD
-micronaut-aws = "4.5.0"
-=======
 micronaut-aws = "4.6.0"
 micronaut-build-plugins="7.2.0"
->>>>>>> 46437997
 micronaut-groovy = "4.3.0"
 micronaut-session = "4.3.0"
 micronaut-sql = "5.3.0"
@@ -70,17 +66,9 @@
 #
 managed-groovy = "4.0.22"
 managed-jakarta-annotation-api = "2.1.1"
-<<<<<<< HEAD
-managed-jackson = "2.17.0"
-managed-kotlin = "1.9.23"
-managed-kotlin-coroutines = "1.7.3"
-=======
 managed-jackson = "2.17.2"
-#@NextMajorVersion @Deprecated Delete in Micronaut Framework 5.
-managed-jackson-databind = "2.17.0"
 managed-kotlin = "1.9.25"
 managed-kotlin-coroutines = "1.8.1"
->>>>>>> 46437997
 managed-methvin-directory-watcher = "0.18.0"
 managed-netty = "4.1.112.Final"
 managed-netty-iouring = "0.0.25.Final"
