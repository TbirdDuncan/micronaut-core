/*
 * Copyright 2017-2020 original authors
 *
 * Licensed under the Apache License, Version 2.0 (the "License");
 * you may not use this file except in compliance with the License.
 * You may obtain a copy of the License at
 *
 * https://www.apache.org/licenses/LICENSE-2.0
 *
 * Unless required by applicable law or agreed to in writing, software
 * distributed under the License is distributed on an "AS IS" BASIS,
 * WITHOUT WARRANTIES OR CONDITIONS OF ANY KIND, either express or implied.
 * See the License for the specific language governing permissions and
 * limitations under the License.
 */
package io.micronaut.http.server.netty;

import io.micronaut.buffer.netty.NettyByteBufferFactory;
import io.micronaut.core.annotation.Internal;
import io.micronaut.core.annotation.NonNull;
import io.micronaut.core.annotation.Nullable;
import io.micronaut.core.async.publisher.Publishers;
import io.micronaut.core.bind.ArgumentBinder;
import io.micronaut.core.convert.ArgumentConversionContext;
import io.micronaut.core.convert.ConversionService;
import io.micronaut.core.convert.value.ConvertibleValues;
import io.micronaut.core.convert.value.MutableConvertibleValues;
import io.micronaut.core.convert.value.MutableConvertibleValuesMap;
import io.micronaut.core.execution.ExecutionFlow;
import io.micronaut.core.io.buffer.ByteBuffer;
import io.micronaut.core.io.buffer.DelegateByteBuffer;
import io.micronaut.core.type.Argument;
import io.micronaut.core.util.StringUtils;
import io.micronaut.http.HttpAttributes;
import io.micronaut.http.HttpHeaders;
import io.micronaut.http.HttpMethod;
import io.micronaut.http.HttpRequest;
import io.micronaut.http.HttpVersion;
import io.micronaut.http.MediaType;
import io.micronaut.http.MutableHttpHeaders;
import io.micronaut.http.MutableHttpParameters;
import io.micronaut.http.MutableHttpRequest;
import io.micronaut.http.PushCapableHttpRequest;
import io.micronaut.http.ServerHttpRequest;
import io.micronaut.http.body.ByteBody;
import io.micronaut.http.body.CloseableByteBody;
import io.micronaut.http.body.InternalByteBody;
import io.micronaut.http.cookie.Cookie;
import io.micronaut.http.cookie.Cookies;
import io.micronaut.http.netty.AbstractNettyHttpRequest;
import io.micronaut.http.netty.NettyHttpHeaders;
import io.micronaut.http.netty.NettyHttpParameters;
import io.micronaut.http.netty.NettyHttpRequestBuilder;
import io.micronaut.http.netty.body.AvailableNettyByteBody;
import io.micronaut.http.netty.body.NettyByteBody;
import io.micronaut.http.netty.channel.ChannelPipelineCustomizer;
import io.micronaut.http.netty.cookies.NettyCookie;
import io.micronaut.http.netty.cookies.NettyCookies;
import io.micronaut.http.netty.stream.DefaultStreamedHttpRequest;
import io.micronaut.http.netty.stream.DelegateStreamedHttpRequest;
import io.micronaut.http.netty.stream.StreamedHttpRequest;
import io.micronaut.http.server.HttpServerConfiguration;
import io.micronaut.http.server.netty.handler.Http2ServerHandler;
import io.micronaut.http.server.netty.multipart.NettyCompletedFileUpload;
import io.micronaut.web.router.DefaultUriRouteMatch;
import io.micronaut.web.router.RouteAttributes;
import io.micronaut.web.router.RouteMatch;
import io.netty.buffer.ByteBuf;
import io.netty.buffer.Unpooled;
import io.netty.channel.Channel;
import io.netty.channel.ChannelFutureListener;
import io.netty.channel.ChannelHandlerContext;
import io.netty.channel.ChannelInitializer;
import io.netty.handler.codec.http.DefaultFullHttpRequest;
import io.netty.handler.codec.http.DefaultHttpContent;
import io.netty.handler.codec.http.DefaultHttpHeaders;
import io.netty.handler.codec.http.DefaultHttpRequest;
import io.netty.handler.codec.http.DefaultLastHttpContent;
import io.netty.handler.codec.http.EmptyHttpHeaders;
import io.netty.handler.codec.http.FullHttpRequest;
import io.netty.handler.codec.http.HttpHeaderNames;
import io.netty.handler.codec.http.QueryStringDecoder;
import io.netty.handler.codec.http.cookie.ClientCookieEncoder;
import io.netty.handler.codec.http2.DefaultHttp2PushPromiseFrame;
import io.netty.handler.codec.http2.Http2ConnectionHandler;
import io.netty.handler.codec.http2.Http2FrameCodec;
import io.netty.handler.codec.http2.Http2Headers;
import io.netty.handler.codec.http2.Http2Stream;
import io.netty.handler.codec.http2.Http2StreamChannel;
import io.netty.handler.codec.http2.Http2StreamChannelBootstrap;
import io.netty.handler.codec.http2.HttpConversionUtil;
import io.netty.handler.ssl.SslHandler;
import io.netty.util.ReferenceCounted;
import io.netty.util.concurrent.Future;
import io.netty.util.concurrent.GenericFutureListener;
import org.slf4j.Logger;
import org.slf4j.LoggerFactory;

import javax.net.ssl.SSLSession;
import java.net.InetSocketAddress;
import java.net.URI;
import java.net.URISyntaxException;
import java.nio.charset.Charset;
import java.util.HashMap;
import java.util.Iterator;
import java.util.Map;
import java.util.Objects;
import java.util.Optional;
import java.util.function.Supplier;

/**
 * Delegates to the Netty {@link io.netty.handler.codec.http.HttpRequest} instance.
 *
 * @param <T> The type
 * @author Graeme Rocher
 * @since 1.0
 */
@Internal
public final class NettyHttpRequest<T> extends AbstractNettyHttpRequest<T> implements HttpRequest<T>, PushCapableHttpRequest<T>, io.micronaut.http.FullHttpRequest<T>, ServerHttpRequest<T> {
    private static final Logger LOG = LoggerFactory.getLogger(NettyHttpRequest.class);

    /**
     * Headers to exclude from the push promise sent to the client. We use
     * {@link io.netty.handler.codec.http.HttpHeaders} to store this set, so that the semantics (e.g. case
     * insensitivity) are the same as for the actual header storage, so that we don't accidentally copy headers we're
     * not supposed to.
     */
    private static final io.netty.handler.codec.http.HttpHeaders SERVER_PUSH_EXCLUDE_HEADERS;

    static {
        SERVER_PUSH_EXCLUDE_HEADERS = new DefaultHttpHeaders();
        // from JavaEE PushBuilder javadoc: "The existing request headers of the current HttpServletRequest are added to the builder, except for: "
        // "Conditional headers (defined in RFC 7232)"
        SERVER_PUSH_EXCLUDE_HEADERS.add(HttpHeaderNames.ETAG, "");
        SERVER_PUSH_EXCLUDE_HEADERS.add(HttpHeaderNames.IF_MATCH, "");
        SERVER_PUSH_EXCLUDE_HEADERS.add(HttpHeaderNames.IF_MODIFIED_SINCE, "");
        SERVER_PUSH_EXCLUDE_HEADERS.add(HttpHeaderNames.IF_NONE_MATCH, "");
        SERVER_PUSH_EXCLUDE_HEADERS.add(HttpHeaderNames.IF_UNMODIFIED_SINCE, "");
        SERVER_PUSH_EXCLUDE_HEADERS.add(HttpHeaderNames.LAST_MODIFIED, "");
        // "Range headers" (RFC 7233)
        SERVER_PUSH_EXCLUDE_HEADERS.add(HttpHeaderNames.ACCEPT_RANGES, "");
        SERVER_PUSH_EXCLUDE_HEADERS.add(HttpHeaderNames.CONTENT_RANGE, "");
        SERVER_PUSH_EXCLUDE_HEADERS.add(HttpHeaderNames.IF_RANGE, "");
        SERVER_PUSH_EXCLUDE_HEADERS.add(HttpHeaderNames.RANGE, "");
        // "Expect headers"
        SERVER_PUSH_EXCLUDE_HEADERS.add(HttpHeaderNames.EXPECT, "");
        // "Referrer headers"
        SERVER_PUSH_EXCLUDE_HEADERS.add(HttpHeaderNames.REFERER, "");
        // "Authorization headers"
        SERVER_PUSH_EXCLUDE_HEADERS.add(HttpHeaderNames.PROXY_AUTHENTICATE, "");
        SERVER_PUSH_EXCLUDE_HEADERS.add(HttpHeaderNames.PROXY_AUTHORIZATION, "");
        // we do copy other authorization headers and cookies. This is a potential security risk, e.g. if there's an
        // intermediate HTTP proxy that adds auth headers that the client isn't supposed to see – the client will
        // receive a copy of those headers in the PUSH_PROMISE. However, I'm not sure if the client will utilize the
        // pushed response properly if we don't send the authorization headers. It might also depend on the Vary
        // header. This behavior is documented in PushCapableHttpRequest.

        // some netty headers we won't copy
        SERVER_PUSH_EXCLUDE_HEADERS.add(HttpConversionUtil.ExtensionHeaderNames.STREAM_ID.text(), "");
        SERVER_PUSH_EXCLUDE_HEADERS.add(HttpConversionUtil.ExtensionHeaderNames.PATH.text(), "");
        SERVER_PUSH_EXCLUDE_HEADERS.add(HttpConversionUtil.ExtensionHeaderNames.SCHEME.text(), "");
        SERVER_PUSH_EXCLUDE_HEADERS.add(HttpConversionUtil.ExtensionHeaderNames.STREAM_PROMISE_ID.text(), "");
        // we do copy the weight and dependency id
    }

    /**
     * ONLY for NettyBodyAnnotationBinder use.
     */
    @Internal
    @SuppressWarnings("VisibilityModifier")
    public ArgumentBinder.BindingResult<ConvertibleValues<?>> convertibleBody;

    private final NettyHttpHeaders headers;
    private final ChannelHandlerContext channelHandlerContext;
    private final HttpServerConfiguration serverConfiguration;
    private MutableConvertibleValues<Object> attributes;
    private NettyCookies nettyCookies;
    private final CloseableByteBody body;
    @Nullable
    private FormRouteCompleter formRouteCompleter;
    private ExecutionFlow<?> routeWaitsFor = ExecutionFlow.just(null);
    private Object legacyBody;

    private final BodyConvertor bodyConvertor = newBodyConvertor();

    /**
     * @param nettyRequest        The {@link io.netty.handler.codec.http.HttpRequest}
     * @param body                The request body
     * @param ctx                 The {@link ChannelHandlerContext}
     * @param environment         The Environment
     * @param serverConfiguration The {@link HttpServerConfiguration}
     * @throws IllegalArgumentException When the request URI is invalid
     */
    @SuppressWarnings("MagicNumber")
    public NettyHttpRequest(io.netty.handler.codec.http.HttpRequest nettyRequest,
                            CloseableByteBody body,
                            ChannelHandlerContext ctx,
                            ConversionService environment,
                            HttpServerConfiguration serverConfiguration) throws IllegalArgumentException {
        super(nettyRequest, environment);
        Objects.requireNonNull(nettyRequest, "Netty request cannot be null");
        Objects.requireNonNull(ctx, "ChannelHandlerContext cannot be null");
        Objects.requireNonNull(environment, "Environment cannot be null");
        this.serverConfiguration = serverConfiguration;
        this.channelHandlerContext = ctx;
        this.headers = new NettyHttpHeaders(nettyRequest.headers(), conversionService);
        this.body = body;
    }

    @Override
    public ByteBody byteBody() {
        return body;
    }

    public void setLegacyBody(Object legacyBody) {
        this.legacyBody = legacyBody;
    }

    public void addRouteWaitsFor(ExecutionFlow<?> executionFlow) {
        routeWaitsFor = routeWaitsFor.then(() -> executionFlow);
    }

    public ExecutionFlow<?> getRouteWaitsFor() {
        return routeWaitsFor;
    }

    public FormRouteCompleter formRouteCompleter() {
        assert isFormOrMultipartData();
        if (formRouteCompleter == null) {
            formRouteCompleter = new FormRouteCompleter(RouteAttributes.getRouteMatch(this).get(), getChannelHandlerContext().channel().eventLoop());
        }
        return formRouteCompleter;
    }

    public boolean hasFormRouteCompleter() {
        return formRouteCompleter != null;
    }

    @Override
    public MutableHttpRequest<T> mutate() {
        return new NettyMutableHttpRequest();
    }

    @NonNull
    @Override
    public Optional<Object> getAttribute(CharSequence name) {
        return Optional.ofNullable(getAttributes().getValue(Objects.requireNonNull(name, "Name cannot be null").toString()));
    }

    @Override
    public HttpVersion getHttpVersion() {
        HttpPipelineBuilder.StreamPipeline pipeline = channelHandlerContext.channel().attr(HttpPipelineBuilder.STREAM_PIPELINE_ATTRIBUTE.get()).get();
        if (pipeline != null) {
            return pipeline.httpVersion;
        }
        // Http2ServerHandler case
        return findConnectionHandler() == null ? HttpVersion.HTTP_1_1 : HttpVersion.HTTP_2_0;
    }

    @Override
    public String toString() {
        return getMethodName() + " " + getUri();
    }

    /**
     * @return Obtain a reference to the native Netty HTTP request
     */
    public io.netty.handler.codec.http.HttpRequest getNativeRequest() {
        return nettyRequest;
    }

    /**
     * @return The {@link ChannelHandlerContext}
     */
    public ChannelHandlerContext getChannelHandlerContext() {
        return channelHandlerContext;
    }

    @Override
    public Cookies getCookies() {
        NettyCookies cookies = this.nettyCookies;
        if (cookies == null) {
            synchronized (this) { // double check
                cookies = this.nettyCookies;
                if (cookies == null) {
                    cookies = new NettyCookies(getPath(), headers.getNettyHeaders(), conversionService);
                    this.nettyCookies = cookies;
                }
            }
        }
        return cookies;
    }

    @Override
    public InetSocketAddress getRemoteAddress() {
        return (InetSocketAddress) getChannelHandlerContext()
            .channel()
            .remoteAddress();
    }

    @Override
    public InetSocketAddress getServerAddress() {
        return (InetSocketAddress) getChannelHandlerContext()
            .channel()
            .localAddress();
    }

    @Override
    public String getServerName() {
        return getServerAddress().getHostName();
    }

    @Override
    public boolean isSecure() {
        ChannelHandlerContext channelHandlerContext = getChannelHandlerContext();
        return channelHandlerContext.pipeline().get(SslHandler.class) != null;
    }

    @Override
    public Optional<String> getOrigin() {
        return headers.getOrigin();
    }

    @Override
    public HttpHeaders getHeaders() {
        return headers;
    }

    @Override
    public MutableConvertibleValues<Object> getAttributes() {
        MutableConvertibleValues<Object> attributes = this.attributes;
        if (attributes == null) {
            synchronized (this) { // double check
                attributes = this.attributes;
                if (attributes == null) {
                    attributes = new MutableConvertibleValuesMap<>(new HashMap<>(8));
                    this.attributes = attributes;
                }
            }
        }
        return attributes;
    }

    @Override
    public HttpRequest<T> setAttribute(CharSequence name, Object value) {
        // This is the copy from the super method to avoid the type pollution
        if (StringUtils.isNotEmpty(name)) {
            if (value == null) {
                getAttributes().remove(name.toString());
            } else {
                getAttributes().put(name.toString(), value);
            }
        }
        return this;
    }

    @Override
    public Optional<SSLSession> getSslSession() {
        Supplier<SSLSession> sup = channelHandlerContext.channel().attr(HttpPipelineBuilder.SSL_SESSION_ATTRIBUTE.get()).get();
        return sup == null ? Optional.empty() : Optional.ofNullable(sup.get());
    }

    @SuppressWarnings("unchecked")
    @Override
    public Optional<T> getBody() {
        if (hasFormRouteCompleter()) {
            return Optional.of((T) formRouteCompleter().asMap(serverConfiguration.getDefaultCharset()));
        } else {
            return Optional.ofNullable((T) legacyBody);
        }
    }

    @Override
    public <T1> Optional<T1> getBody(Class<T1> type) {
        return getBody(Argument.of(type));
    }

    @SuppressWarnings("unchecked")
    @Override
    public <T1> Optional<T1> getBody(ArgumentConversionContext<T1> conversionContext) {
        return getBody().flatMap(t -> bodyConvertor.convert(conversionContext, t));
    }

    /**
     * Release and cleanup resources.
     */
    @Internal
    public void release() {
<<<<<<< HEAD
        Object routeMatchO = RouteAttributes.getRouteMatch(this).orElse(null);
        // usually this is a DefaultUriRouteMatch, avoid scalability issues here
        RouteMatch<?> routeMatch = routeMatchO instanceof DefaultUriRouteMatch<?, ?> urm ? urm : (RouteMatch<?>) routeMatchO;
        if (routeMatch != null) {
            // discard parameters that have already been bound
            for (Object toDiscard : routeMatch.getVariableValues().values()) {
                if (toDiscard instanceof io.micronaut.core.io.buffer.ReferenceCounted rc) {
                    rc.release();
                }
                if (toDiscard instanceof io.netty.util.ReferenceCounted rc) {
                    rc.release();
                }
                if (toDiscard instanceof NettyCompletedFileUpload fu) {
                    fu.discard();
                }
            }
        }
=======
>>>>>>> 1369f561
        body.close();
        if (formRouteCompleter != null) {
            formRouteCompleter.release();
        }
        if (attributes != null) {
            attributes.forEach(NettyHttpRequest::cleanup);
        }
    }

    private static void cleanup(String k, Object v) {
        //noinspection StringEquality
        if (k == HttpAttributes.ROUTE_MATCH.toString()) {
            // usually this is a DefaultUriRouteMatch, avoid scalability issues here
            RouteMatch<?> routeMatch = v instanceof DefaultUriRouteMatch<?, ?> urm ? urm : (RouteMatch<?>) v;
            if (routeMatch != null) {
                // discard parameters that have already been bound
                for (Object toDiscard : routeMatch.getVariableValues().values()) {
                    if (toDiscard instanceof io.micronaut.core.io.buffer.ReferenceCounted rc) {
                        rc.release();
                    }
                    if (toDiscard instanceof ReferenceCounted rc) {
                        rc.release();
                    }
                    if (toDiscard instanceof NettyCompletedFileUpload fu) {
                        fu.discard();
                    }
                }
            }
            // perf: avoid an instanceof in releaseIfNecessary
            return;
        }
        //noinspection StringEquality
        if (k == HttpAttributes.ROUTE_INFO.toString() || v instanceof String) {
            // perf: avoid an instanceof in releaseIfNecessary
            return;
        }
        releaseIfNecessary(v);
    }

    private static void releaseIfNecessary(Object value) {
        if (value instanceof ReferenceCounted referenceCounted) {
            int i = referenceCounted.refCnt();
            if (i != 0) {
                referenceCounted.release();
            }
        }
    }

    @Nullable
    private ChannelHandlerContext findConnectionHandler() {
        ChannelHandlerContext current = channelHandlerContext.pipeline().context(Http2ConnectionHandler.class);
        if (current != null) {
            return current;
        }
        Channel parentChannel = channelHandlerContext.channel().parent();
        if (parentChannel != null) {
            return parentChannel.pipeline().context(Http2FrameCodec.class);
        }
        return null;
    }

    @Override
    public boolean isServerPushSupported() {
        ChannelHandlerContext http2ConnectionHandlerContext = findConnectionHandler();
        return http2ConnectionHandlerContext != null &&
            ((Http2ConnectionHandler) http2ConnectionHandlerContext.handler()).connection().remote().allowPushTo();
    }

    @Override
    public PushCapableHttpRequest<T> serverPush(@NonNull HttpRequest<?> request) {
        ChannelHandlerContext connectionHandlerContext = findConnectionHandler();
        if (connectionHandlerContext != null) {
            Http2ConnectionHandler connectionHandler = (Http2ConnectionHandler) connectionHandlerContext.handler();

            if (!connectionHandler.connection().remote().allowPushTo()) {
                throw new UnsupportedOperationException("Server push not supported by this client: Client is HTTP2 but does not report support for this feature");
            }

            URI configuredUri = request.getUri();
            String scheme = configuredUri.getScheme();
            if (scheme == null) {
                scheme = connectionHandlerContext.channel().pipeline().get(SslHandler.class) == null ? SCHEME_HTTP : SCHEME_HTTPS;
            }
            String authority = configuredUri.getAuthority();
            if (authority == null) {
                // this is potentially user-controlled.
                authority = this.getHeaders().get("Host");
            }
            String path = configuredUri.getPath();
            if (path == null || !path.startsWith("/")) {
                throw new IllegalArgumentException("Request must have an absolute path");
            }
            String query = configuredUri.getQuery();
            String fragment = configuredUri.getFragment();

            URI fixedUri;
            try {
                fixedUri = new URI(scheme, authority, path, query, fragment);
            } catch (URISyntaxException e) {
                throw new IllegalArgumentException("Illegal URI", e);
            }

            // request used to trigger our handlers
            io.netty.handler.codec.http.HttpRequest inboundRequestNoBody = NettyHttpRequestBuilder.asBuilder(request).toHttpRequestWithoutBody();
            FullHttpRequest inboundRequest = new DefaultFullHttpRequest(
                inboundRequestNoBody.protocolVersion(),
                inboundRequestNoBody.method(),
                inboundRequestNoBody.uri(),
                Unpooled.EMPTY_BUFFER,
                inboundRequestNoBody.headers(),
                EmptyHttpHeaders.INSTANCE
            );

            // copy headers from our request
            for (Iterator<Map.Entry<CharSequence, CharSequence>> itr = headers.getNettyHeaders().iteratorCharSequence(); itr.hasNext(); ) {
                Map.Entry<CharSequence, CharSequence> entry = itr.next();
                if (!inboundRequest.headers().contains(entry.getKey()) && !SERVER_PUSH_EXCLUDE_HEADERS.contains(entry.getKey())) {
                    inboundRequest.headers().add(entry.getKey(), entry.getValue());
                }
            }
            if (!inboundRequest.headers().contains(HttpHeaderNames.REFERER)) {
                inboundRequest.headers().add(HttpHeaderNames.REFERER, getUri().toString());
            }

            // request used to compute the headers for the PUSH_PROMISE frame
            io.netty.handler.codec.http.HttpRequest outboundRequest = new DefaultHttpRequest(
                inboundRequest.protocolVersion(),
                inboundRequest.method(),
                fixedUri.toString(),
                inboundRequest.headers()
            );
            Http2Headers outboundHeaders = HttpConversionUtil.toHttp2Headers(outboundRequest, false);

            if (channelHandlerContext.channel() instanceof Http2StreamChannel streamChannel) {
                int ourStream = streamChannel.stream().id();
                HttpPipelineBuilder.StreamPipeline originalStreamPipeline = channelHandlerContext.channel().attr(HttpPipelineBuilder.STREAM_PIPELINE_ATTRIBUTE.get()).get();

                new Http2StreamChannelBootstrap(channelHandlerContext.channel().parent())
                    .handler(new ChannelInitializer<Http2StreamChannel>() {
                        @Override
                        protected void initChannel(@NonNull Http2StreamChannel ch) throws Exception {
                            int newStream = ch.stream().id();

                            channelHandlerContext.write(new DefaultHttp2PushPromiseFrame(outboundHeaders)
                                .stream(((Http2StreamChannel) channelHandlerContext.channel()).stream())
                                .pushStream(ch.stream()));

                            originalStreamPipeline.initializeChildPipelineForPushPromise(ch);

                            inboundRequest.headers().setInt(HttpConversionUtil.ExtensionHeaderNames.STREAM_ID.text(), newStream);
                            inboundRequest.headers().setInt(HttpConversionUtil.ExtensionHeaderNames.STREAM_PROMISE_ID.text(), ourStream);

                            // delay until our handling is complete
                            connectionHandlerContext.executor().execute(() -> {
                                try {
                                    ch.pipeline().context(ChannelPipelineCustomizer.HANDLER_HTTP_DECODER).fireChannelRead(inboundRequest);
                                } catch (Exception e) {
                                    LOG.warn("Failed to complete push promise", e);
                                }
                            });
                        }
                    })
                    .open()
                    .addListener((GenericFutureListener<Future<Http2StreamChannel>>) future -> {
                        try {
                            future.sync();
                        } catch (Exception e) {
                            if (e instanceof InterruptedException) {
                                Thread.currentThread().interrupt();
                            }
                            LOG.warn("Failed to complete push promise", e);
                        }
                    });
            } else {
                int ourStreamId = headers.getNettyHeaders().getInt(HttpConversionUtil.ExtensionHeaderNames.STREAM_ID.text());
                if (channelHandlerContext.executor().inEventLoop()) {
                    serverPush0(connectionHandler, ourStreamId, inboundRequest, connectionHandlerContext, outboundHeaders);
                } else {
                    channelHandlerContext.executor().execute(() -> serverPush0(connectionHandler, ourStreamId, inboundRequest, connectionHandlerContext, outboundHeaders));
                }
            }
            return this;
        } else {
            throw new UnsupportedOperationException("Server push not supported by this client: Not a HTTP2 client");
        }
    }

    private static void serverPush0(Http2ConnectionHandler connectionHandler, int ourStreamId, FullHttpRequest inboundRequest, ChannelHandlerContext connectionHandlerContext, Http2Headers outboundHeaders) {
        try {
            Http2Stream ourStream = connectionHandler.connection().stream(ourStreamId);
            if (ourStream == null) {
                // this is a bit ugly. Ideally serverPush would return a Publisher that completes when the promise is sent
                throw new IllegalStateException("Push promise origin stream is already gone. " +
                    "This can happen if serverPush() is called outside the event loop, and the primary response is sent before the push promise. " +
                    "Please either call serverPush() on the event loop, or delay the primary response.");
            }
            int newStreamId = connectionHandler.connection().local().incrementAndGetNextStreamId();

            inboundRequest.headers().setInt(HttpConversionUtil.ExtensionHeaderNames.STREAM_ID.text(), newStreamId);
            inboundRequest.headers().setInt(HttpConversionUtil.ExtensionHeaderNames.STREAM_PROMISE_ID.text(), ourStreamId);

            connectionHandler.encoder().writePushPromise(connectionHandlerContext, ourStreamId, newStreamId, outboundHeaders, 0, connectionHandlerContext.newPromise())
                .addListener((ChannelFutureListener) future -> {
                    if (future.isSuccess()) {
                        try {
                            ((Http2ServerHandler.ConnectionHandler) connectionHandler).handleFakeRequest(connectionHandler.connection().stream(newStreamId), inboundRequest);
                        } catch (Exception e) {
                            LOG.warn("Failed to send push promise", e);
                        }
                    } else {
                        LOG.warn("Failed to send push promise", future.cause());
                    }
                });
        } catch (Exception e) {
            LOG.warn("Failed to send push promise", e);
        }
    }

    @Override
    protected Charset initCharset(Charset characterEncoding) {
        return characterEncoding == null ? serverConfiguration.getDefaultCharset() : characterEncoding;
    }

    /**
     * @return Return true if the request is form data.
     */
    @Internal
    public boolean isFormOrMultipartData() {
        MediaType ct = getContentType().orElse(null);
        return ct != null && (ct.equals(MediaType.APPLICATION_FORM_URLENCODED_TYPE) || ct.equals(MediaType.MULTIPART_FORM_DATA_TYPE));
    }

    @Override
    @Deprecated
    public io.netty.handler.codec.http.HttpRequest toHttpRequest() {
        return toHttpRequestWithoutBody();
    }

    @Override
    public Optional<io.netty.handler.codec.http.HttpRequest> toHttpRequestDirect() {
        return Optional.of(new DelegateStreamedHttpRequest(nettyRequest, NettyByteBody.toByteBufs(byteBody()).map(DefaultHttpContent::new)));
    }

    @Override
    public ByteBody byteBodyDirect() {
        return byteBody();
    }

    @Override
    public io.netty.handler.codec.http.HttpRequest toHttpRequestWithoutBody() {
        if (nettyRequest instanceof FullHttpRequest) {
            // do not include body, the body is owned by us
            DefaultHttpRequest copy = new DefaultHttpRequest(
                nettyRequest.protocolVersion(),
                nettyRequest.method(),
                nettyRequest.uri(),
                nettyRequest.headers()
            );
            copy.setDecoderResult(nettyRequest.decoderResult());
            return copy;
        }
        return nettyRequest;
    }

    @Override
    public Optional<MediaType> getContentType() {
        return headers.contentType();
    }

    private BodyConvertor newBodyConvertor() {
        return new BodyConvertor() {

            @Override
            public Optional convert(ArgumentConversionContext conversionContext, Object value) {
                if (value == null) {
                    return Optional.empty();
                }
                if (Argument.OBJECT_ARGUMENT.equalsType(conversionContext.getArgument())) {
                    return Optional.of(value);
                }
                return convertFromNext(conversionService, conversionContext, value);
            }

        };
    }

    @Override
    public long getContentLength() {
        return headers.contentLength().orElse(-1);
    }

    @Override
    public boolean isFull() {
        return byteBody() instanceof AvailableNettyByteBody;
    }

    @Override
    public ByteBuffer<?> contents() {
        if (byteBody() instanceof AvailableNettyByteBody immediate) {
            return toByteBuffer(immediate);
        }
        return null;
    }

    @Override
    public ExecutionFlow<ByteBuffer<?>> bufferContents() {
        return InternalByteBody.bufferFlow(byteBody()).map(c -> toByteBuffer((AvailableNettyByteBody) c));
    }

    private static ByteBuffer<ByteBuf> toByteBuffer(AvailableNettyByteBody immediateByteBody) {
        // use delegate because we don't want to implement ReferenceCounted
        return new DelegateByteBuffer<>(NettyByteBufferFactory.DEFAULT.wrap(immediateByteBody.peek()));
    }

    /**
     * Mutable version of the request.
     */
    private final class NettyMutableHttpRequest implements MutableHttpRequest<T>, NettyHttpRequestBuilder {

        private URI uri;
        @Nullable
        private MutableHttpParameters httpParameters;
        @Nullable
        private Object body;

        @Override
        public void setConversionService(ConversionService conversionService) {
            if (httpParameters != null) {
                httpParameters.setConversionService(conversionService);
            }
        }

        @Override
        public MutableHttpRequest<T> cookie(Cookie cookie) {
            if (cookie instanceof NettyCookie nettyCookie) {
                String value = ClientCookieEncoder.LAX.encode(nettyCookie.getNettyCookie());
                headers.add(HttpHeaderNames.COOKIE, value);
            }
            return this;
        }

        @Override
        public MutableHttpRequest<T> uri(URI uri) {
            this.uri = uri;
            if (uri.getQuery() != null) {
                // have to re-initialize parameters
                this.httpParameters = null;
            }
            return this;
        }

        @Override
        public <T1> MutableHttpRequest<T1> body(T1 body) {
            this.body = body;
            return (MutableHttpRequest<T1>) this;
        }

        @Override
        public MutableHttpHeaders getHeaders() {
            return headers;
        }

        @NonNull
        @Override
        public MutableConvertibleValues<Object> getAttributes() {
            return NettyHttpRequest.this.getAttributes();
        }

        @NonNull
        @Override
        public Optional<T> getBody() {
            if (body != null) {
                return Optional.of((T) body);
            }
            return NettyHttpRequest.this.getBody();
        }

        @NonNull
        @Override
        public Cookies getCookies() {
            return NettyHttpRequest.this.getCookies();
        }

        @Override
        public MutableHttpParameters getParameters() {
            MutableHttpParameters httpParameters = this.httpParameters;
            if (httpParameters == null) {
                synchronized (this) { // double check
                    httpParameters = this.httpParameters;
                    if (httpParameters == null) {
                        QueryStringDecoder queryStringDecoder = createDecoder(getUri());
                        httpParameters = new NettyHttpParameters(queryStringDecoder.parameters(), conversionService, null);
                        this.httpParameters = httpParameters;
                    }
                }
            }
            return httpParameters;
        }

        @NonNull
        @Override
        public HttpMethod getMethod() {
            return NettyHttpRequest.this.getMethod();
        }

        @NonNull
        @Override
        public URI getUri() {
            if (uri != null) {
                return uri;
            }
            return NettyHttpRequest.this.getUri();
        }

        @NonNull
        @Override
        @Deprecated
        public io.netty.handler.codec.http.FullHttpRequest toFullHttpRequest() {
            io.netty.handler.codec.http.HttpRequest nr = NettyHttpRequest.this.nettyRequest;
            if (nr instanceof io.netty.handler.codec.http.FullHttpRequest) {
                return (io.netty.handler.codec.http.FullHttpRequest) NettyHttpRequest.this.nettyRequest;
            } else {
                return new DefaultFullHttpRequest(
                    nr.protocolVersion(),
                    nr.method(),
                    nr.uri(),
                    Unpooled.EMPTY_BUFFER,
                    nr.headers(),
                    EmptyHttpHeaders.INSTANCE
                );
            }
        }

        @NonNull
        @Override
        @Deprecated
        public StreamedHttpRequest toStreamHttpRequest() {
            if (isStream()) {
                return (StreamedHttpRequest) NettyHttpRequest.this.nettyRequest;
            } else {
                io.netty.handler.codec.http.FullHttpRequest fullHttpRequest = toFullHttpRequest();
                DefaultStreamedHttpRequest request = new DefaultStreamedHttpRequest(
                    fullHttpRequest.protocolVersion(),
                    fullHttpRequest.method(),
                    fullHttpRequest.uri(),
                    true,
                    Publishers.just(new DefaultLastHttpContent(fullHttpRequest.content()))
                );
                request.headers().setAll(fullHttpRequest.headers());
                return request;
            }
        }

        @NonNull
        @Override
        @Deprecated
        public io.netty.handler.codec.http.HttpRequest toHttpRequest() {
            if (isStream()) {
                return toStreamHttpRequest();
            }
            return toFullHttpRequest();
        }

        @Override
        @Deprecated
        public boolean isStream() {
            return NettyHttpRequest.this.nettyRequest instanceof StreamedHttpRequest;
        }

        @Override
        public MutableHttpRequest<T> mutate() {
            return new NettyMutableHttpRequest();
        }

        @Override
        public io.netty.handler.codec.http.HttpRequest toHttpRequestWithoutBody() {
            return NettyHttpRequest.this.toHttpRequestWithoutBody();
        }

        @Override
        public Optional<io.netty.handler.codec.http.HttpRequest> toHttpRequestDirect() {
            return body != null ? Optional.empty() : NettyHttpRequest.this.toHttpRequestDirect();
        }

        @Override
        public ByteBody byteBodyDirect() {
            // if the body has been changed we can't return the byteBody directly
            return body != null ? null : NettyHttpRequest.this.byteBodyDirect();
        }
    }

    private abstract static class BodyConvertor<T> {

        private BodyConvertor<T> nextConvertor;

        public abstract Optional<T> convert(ArgumentConversionContext<T> conversionContext, T value);

        protected synchronized Optional<T> convertFromNext(ConversionService conversionService, ArgumentConversionContext<T> conversionContext, T value) {
            if (nextConvertor == null) {
                Optional<T> conversion = conversionService.convert(value, conversionContext);
                nextConvertor = new BodyConvertor<>() {

                    @Override
                    public Optional<T> convert(ArgumentConversionContext<T> currentConversionContext, T value) {
                        if (currentConversionContext == conversionContext) {
                            return conversion;
                        }
                        if (currentConversionContext.getArgument().equalsType(conversionContext.getArgument())) {
                            conversionContext.getLastError().ifPresent(error -> {
                                error.getOriginalValue().ifPresentOrElse(
                                    originalValue -> currentConversionContext.reject(originalValue, error.getCause()),
                                    () -> currentConversionContext.reject(error.getCause())
                                );
                            });
                            return conversion;
                        }
                        return convertFromNext(conversionService, currentConversionContext, value);
                    }

                };
                return conversion;
            }
            return nextConvertor.convert(conversionContext, value);
        }

    }

}<|MERGE_RESOLUTION|>--- conflicted
+++ resolved
@@ -386,26 +386,6 @@
      */
     @Internal
     public void release() {
-<<<<<<< HEAD
-        Object routeMatchO = RouteAttributes.getRouteMatch(this).orElse(null);
-        // usually this is a DefaultUriRouteMatch, avoid scalability issues here
-        RouteMatch<?> routeMatch = routeMatchO instanceof DefaultUriRouteMatch<?, ?> urm ? urm : (RouteMatch<?>) routeMatchO;
-        if (routeMatch != null) {
-            // discard parameters that have already been bound
-            for (Object toDiscard : routeMatch.getVariableValues().values()) {
-                if (toDiscard instanceof io.micronaut.core.io.buffer.ReferenceCounted rc) {
-                    rc.release();
-                }
-                if (toDiscard instanceof io.netty.util.ReferenceCounted rc) {
-                    rc.release();
-                }
-                if (toDiscard instanceof NettyCompletedFileUpload fu) {
-                    fu.discard();
-                }
-            }
-        }
-=======
->>>>>>> 1369f561
         body.close();
         if (formRouteCompleter != null) {
             formRouteCompleter.release();
