--- conflicted
+++ resolved
@@ -51,7 +51,7 @@
       - name: Build with Gradle
         id: gradle
         run: |
-          ./gradlew preReleaseCheck check --no-daemon --parallel --continue
+          ./gradlew check --no-daemon --parallel --continue
         env:
            GH_TOKEN_PUBLIC_REPOS_READONLY: ${{ secrets.GH_TOKEN_PUBLIC_REPOS_READONLY }}
            GH_USERNAME: ${{ secrets.GH_USERNAME }}
@@ -69,14 +69,10 @@
           GRADLE_ENTERPRISE_ACCESS_KEY: ${{ secrets.GRADLE_ENTERPRISE_ACCESS_KEY }}
           GRADLE_ENTERPRISE_CACHE_USERNAME: ${{ secrets.GRADLE_ENTERPRISE_CACHE_USERNAME }}
           GRADLE_ENTERPRISE_CACHE_PASSWORD: ${{ secrets.GRADLE_ENTERPRISE_CACHE_PASSWORD }}
-<<<<<<< HEAD
           SONAR_TOKEN: ${{ secrets.SONAR_TOKEN }}
           GITHUB_TOKEN: ${{ secrets.GITHUB_TOKEN }}
           GH_TOKEN_PUBLIC_REPOS_READONLY: ${{ secrets.GH_TOKEN_PUBLIC_REPOS_READONLY }}
           GH_USERNAME: ${{ secrets.GH_USERNAME }}
-=======
-          PREDICTIVE_TEST_SELECTION: "${{ github.event_name == 'pull_request' && 'true' || 'false' }}"
->>>>>>> af9c3fd2
       - name: Publish Test Report
         if: always()
         uses: mikepenz/action-junit-report@v3
